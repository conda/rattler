--- conflicted
+++ resolved
@@ -71,10 +71,7 @@
 cargo-clippy = "cargo clippy --all-targets --workspace -- -D warnings -Dclippy::dbg_macro"
 
 [environments]
-<<<<<<< HEAD
-lint = { features = [
-    "lint",
-], no-default-feature = true, solve-group = "default" }
+lint = { features = [ "lint" ], solve-group = "default" }
 
 #------------------------------
 # Minio E2E test
@@ -107,7 +104,4 @@
 
 [environments.s3]
 features = ["s3"]
-no-default-feature = true
-=======
-lint = { features = [ "lint" ], solve-group = "default" }
->>>>>>> a98ee87a
+no-default-feature = true