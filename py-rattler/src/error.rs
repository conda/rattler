--- conflicted
+++ resolved
@@ -31,13 +31,11 @@
     #[error(transparent)]
     ParseArchError(#[from] ParseArchError),
     #[error(transparent)]
-<<<<<<< HEAD
     FetchRepoDataError(#[from] FetchRepoDataError),
     #[error(transparent)]
     CacheDirError(#[from] anyhow::Error),
-=======
+    #[error(transparent)]
     DetectVirtualPackageError(#[from] DetectVirtualPackageError),
->>>>>>> 61ed3414
     #[error(transparent)]
     IoError(#[from] io::Error),
 }
@@ -63,17 +61,13 @@
                 ParsePlatformException::new_err(err.to_string())
             }
             PyRattlerError::ParseArchError(err) => ParseArchException::new_err(err.to_string()),
-<<<<<<< HEAD
             PyRattlerError::FetchRepoDataError(err) => {
                 FetchRepoDataException::new_err(err.to_string())
             }
             PyRattlerError::CacheDirError(err) => CacheDirException::new_err(err.to_string()),
-=======
-
             PyRattlerError::DetectVirtualPackageError(err) => {
                 DetectVirtualPackageException::new_err(err.to_string())
             }
->>>>>>> 61ed3414
             PyRattlerError::IoError(err) => IoException::new_err(err.to_string()),
         }
     }
@@ -87,10 +81,7 @@
 create_exception!(exceptions, ActivationException, PyException);
 create_exception!(exceptions, ParsePlatformException, PyException);
 create_exception!(exceptions, ParseArchException, PyException);
-<<<<<<< HEAD
 create_exception!(exceptions, FetchRepoDataException, PyException);
 create_exception!(exceptions, CacheDirException, PyException);
-=======
 create_exception!(exceptions, DetectVirtualPackageException, PyException);
->>>>>>> 61ed3414
 create_exception!(exceptions, IoException, PyException);