--- conflicted
+++ resolved
@@ -71,13 +71,10 @@
     #[error(transparent)]
     InstallerError(#[from] rattler::install::InstallerError),
     #[error(transparent)]
-<<<<<<< HEAD
     ParseExplicitEnvironmentSpecError(
         #[from] rattler_conda_types::ParseExplicitEnvironmentSpecError,
     ),
-=======
     ValidatePackageRecordsError(#[from] ValidatePackageRecordsError),
->>>>>>> 1e843164
 }
 
 fn pretty_print_error(mut err: &dyn Error) -> String {
@@ -162,13 +159,10 @@
             PyRattlerError::InstallerError(err) => {
                 InstallerException::new_err(pretty_print_error(&err))
             }
-<<<<<<< HEAD
             PyRattlerError::ParseExplicitEnvironmentSpecError(err) => {
                 ParseExplicitEnvironmentSpecException::new_err(pretty_print_error(&err))
-=======
             PyRattlerError::ValidatePackageRecordsError(err) => {
                 ValidatePackageRecordsException::new_err(pretty_print_error(&err))
->>>>>>> 1e843164
             }
         }
     }
@@ -200,12 +194,9 @@
 create_exception!(exceptions, ActivationScriptFormatException, PyException);
 create_exception!(exceptions, GatewayException, PyException);
 create_exception!(exceptions, InstallerException, PyException);
-<<<<<<< HEAD
 create_exception!(
     exceptions,
     ParseExplicitEnvironmentSpecException,
     PyException
 );
-=======
-create_exception!(exceptions, ValidatePackageRecordsException, PyException);
->>>>>>> 1e843164
+create_exception!(exceptions, ValidatePackageRecordsException, PyException);