--- conflicted
+++ resolved
@@ -140,7 +140,7 @@
 impl PyRecord {
     #[staticmethod]
     #[allow(clippy::too_many_arguments)]
-    #[pyo3(signature = (name, version, build, build_number, subdir, arch=None, platform=None, noarch=None))]
+    #[pyo3(signature = (name, version, build, build_number, subdir, arch=None, platform=None, noarch=None, python_site_packages_path=None))]
     pub fn create(
         name: PyPackageName,
         version: (PyVersion, String),
@@ -150,6 +150,7 @@
         arch: Option<String>,
         platform: Option<String>,
         noarch: Option<PyNoArchType>,
+        python_site_packages_path: Option<String>,
     ) -> Self {
         let noarch = noarch.map(Into::into);
         Self {
@@ -171,6 +172,7 @@
                 md5: None,
                 noarch: noarch.unwrap_or(NoArchType::none()),
                 purls: None,
+                python_site_packages_path,
                 run_exports: None,
                 sha256: None,
                 size: None,
@@ -502,22 +504,21 @@
         )
     }
 
-<<<<<<< HEAD
-    /// Optionally a path within the environment of the site-packages directory.
-    #[getter]
-    pub fn python_site_packages_path(&self) -> Option<String> {
-        self.as_package_record().python_site_packages_path.clone()
-    }
-
-    #[setter]
-    pub fn set_python_site_packages_path(&mut self, python_site_packages_path: Option<String>) {
-        self.as_package_record_mut().python_site_packages_path = python_site_packages_path;
-=======
     #[setter]
     pub fn set_version(&mut self, version: (PyVersion, String)) {
         self.as_package_record_mut().version =
             VersionWithSource::new(version.0.inner.clone(), version.1);
->>>>>>> 587d0a29
+    }
+
+    /// Optionally a path within the environment of the site-packages directory.
+    #[getter]
+    pub fn python_site_packages_path(&self) -> Option<String> {
+        self.as_package_record().python_site_packages_path.clone()
+    }
+
+    #[setter]
+    pub fn set_python_site_packages_path(&mut self, python_site_packages_path: Option<String>) {
+        self.as_package_record_mut().python_site_packages_path = python_site_packages_path;
     }
 
     /// The filename of the package.
@@ -591,36 +592,27 @@
         Ok(self.try_as_prefix_record()?.files.clone())
     }
 
-<<<<<<< HEAD
+    #[setter]
+    pub fn set_files(&mut self, files: Vec<PathBuf>) -> PyResult<()> {
+        self.try_as_prefix_record_mut()?.files = files;
+        Ok(())
+    }
+
     /// Information about how files have been linked when installing the
     /// package.
-=======
-    #[setter]
-    pub fn set_files(&mut self, files: Vec<PathBuf>) -> PyResult<()> {
-        self.try_as_prefix_record_mut()?.files = files;
-        Ok(())
-    }
-
-    /// Information about how files have been linked when installing the package.
->>>>>>> 587d0a29
     #[getter]
     pub fn paths_data(&self) -> PyResult<PyPrefixPaths> {
         Ok(self.try_as_prefix_record()?.paths_data.clone().into())
     }
 
-<<<<<<< HEAD
+    #[setter]
+    pub fn set_paths_data(&mut self, paths: PyPrefixPaths) -> PyResult<()> {
+        self.try_as_prefix_record_mut()?.paths_data = paths.into();
+        Ok(())
+    }
+
     /// The spec that was used when this package was installed. Note that this
     /// field is not updated if the currently another spec was used.
-=======
-    #[setter]
-    pub fn set_paths_data(&mut self, paths: PyPrefixPaths) -> PyResult<()> {
-        self.try_as_prefix_record_mut()?.paths_data = paths.into();
-        Ok(())
-    }
-
-    /// The spec that was used when this package was installed. Note that this field is not updated if the
-    /// currently another spec was used.
->>>>>>> 587d0a29
     #[getter]
     pub fn requested_spec(&self) -> PyResult<Option<String>> {
         Ok(self.try_as_prefix_record()?.requested_spec.clone())
