use crate::{error::PyRattlerError, networking::middleware::PyMiddleware};
use pyo3::{pyclass, pymethods, PyResult};
use rattler_networking::{
    AuthenticationMiddleware, GCSMiddleware, MirrorMiddleware, OciMiddleware, S3Middleware,
};
use reqwest_middleware::ClientWithMiddleware;

#[pyclass]
#[repr(transparent)]
#[derive(Clone)]
pub struct PyClientWithMiddleware {
    pub(crate) inner: ClientWithMiddleware,
}

#[pymethods]
impl PyClientWithMiddleware {
    #[new]
    #[pyo3(signature = (middlewares=None))]
    pub fn new(middlewares: Option<Vec<PyMiddleware>>) -> PyResult<Self> {
        let middlewares = middlewares.unwrap_or_default();
        let mut client = reqwest_middleware::ClientBuilder::new(reqwest::Client::new());
        for middleware in middlewares {
            match middleware {
                PyMiddleware::Mirror(middleware) => {
                    client = client.with(MirrorMiddleware::from(middleware));
                }
<<<<<<< HEAD
                PyMiddleware::Oci(middleware) => client.with(OciMiddleware::from(middleware)),
                PyMiddleware::Gcs(middleware) => client.with(GCSMiddleware::from(middleware)),
                PyMiddleware::S3(middleware) => client.with(S3Middleware::from(middleware)),
            });
=======
                PyMiddleware::Authentication(_) => {
                    client = client.with(
                        AuthenticationMiddleware::from_env_and_defaults()
                            .map_err(PyRattlerError::from)?,
                    );
                }
                PyMiddleware::Oci(middleware) => {
                    client = client.with(OciMiddleware::from(middleware));
                }
                PyMiddleware::Gcs(middleware) => {
                    client = client.with(GCSMiddleware::from(middleware));
                }
            }
        }
>>>>>>> 7591044f
        let client = client.build();

        Ok(Self { inner: client })
    }
}

impl From<PyClientWithMiddleware> for ClientWithMiddleware {
    fn from(value: PyClientWithMiddleware) -> Self {
        value.inner
    }
}<|MERGE_RESOLUTION|>--- conflicted
+++ resolved
@@ -1,9 +1,12 @@
 use crate::{error::PyRattlerError, networking::middleware::PyMiddleware};
 use pyo3::{pyclass, pymethods, PyResult};
 use rattler_networking::{
-    AuthenticationMiddleware, GCSMiddleware, MirrorMiddleware, OciMiddleware, S3Middleware,
+    s3_middleware::S3Config, AuthenticationMiddleware, AuthenticationStorage, GCSMiddleware,
+    MirrorMiddleware, OciMiddleware, S3Middleware,
 };
 use reqwest_middleware::ClientWithMiddleware;
+
+use super::middleware::PyS3Config;
 
 #[pyclass]
 #[repr(transparent)]
@@ -24,12 +27,6 @@
                 PyMiddleware::Mirror(middleware) => {
                     client = client.with(MirrorMiddleware::from(middleware));
                 }
-<<<<<<< HEAD
-                PyMiddleware::Oci(middleware) => client.with(OciMiddleware::from(middleware)),
-                PyMiddleware::Gcs(middleware) => client.with(GCSMiddleware::from(middleware)),
-                PyMiddleware::S3(middleware) => client.with(S3Middleware::from(middleware)),
-            });
-=======
                 PyMiddleware::Authentication(_) => {
                     client = client.with(
                         AuthenticationMiddleware::from_env_and_defaults()
@@ -42,9 +39,25 @@
                 PyMiddleware::Gcs(middleware) => {
                     client = client.with(GCSMiddleware::from(middleware));
                 }
+                PyMiddleware::S3(middleware) => {
+                    let PyS3Config { custom } = middleware.s3_config;
+                    let s3_config = if let Some(config) = custom {
+                        S3Config::Custom {
+                            endpoint_url: config.endpoint_url,
+                            region: config.region,
+                            force_path_style: config.force_path_style,
+                        }
+                    } else {
+                        S3Config::FromAWS
+                    };
+                    client = client.with(S3Middleware::new(
+                        s3_config,
+                        AuthenticationStorage::from_env_and_defaults()
+                            .map_err(PyRattlerError::from)?,
+                    ));
+                }
             }
         }
->>>>>>> 7591044f
         let client = client.build();
 
         Ok(Self { inner: client })
