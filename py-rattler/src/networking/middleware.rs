--- conflicted
+++ resolved
@@ -1,11 +1,7 @@
 use pyo3::{pyclass, pymethods, FromPyObject, PyResult};
 use rattler_networking::{
-<<<<<<< HEAD
-    mirror_middleware::Mirror, s3_middleware::S3Config, AuthenticationMiddleware,
-    AuthenticationStorage, GCSMiddleware, MirrorMiddleware, OciMiddleware, S3Middleware,
-=======
-    mirror_middleware::Mirror, GCSMiddleware, MirrorMiddleware, OciMiddleware,
->>>>>>> 7591044f
+    mirror_middleware::Mirror, s3_middleware::S3Config, GCSMiddleware, MirrorMiddleware,
+    OciMiddleware,
 };
 use std::collections::HashMap;
 use url::Url;
@@ -117,14 +113,14 @@
 #[pyclass]
 pub struct PyS3Config {
     // non-trivial enums are not supported by pyo3 as pyclasses
-    custom: Option<PyS3ConfigCustom>,
+    pub(crate) custom: Option<PyS3ConfigCustom>,
 }
 
 #[derive(Clone)]
-struct PyS3ConfigCustom {
-    endpoint_url: Url,
-    region: String,
-    force_path_style: bool,
+pub(crate) struct PyS3ConfigCustom {
+    pub(crate) endpoint_url: Url,
+    pub(crate) region: String,
+    pub(crate) force_path_style: bool,
 }
 
 #[pymethods]
@@ -177,10 +173,4 @@
     pub fn __init__(s3_config: PyS3Config) -> PyResult<Self> {
         Ok(Self { s3_config })
     }
-}
-
-impl From<PyS3Middleware> for S3Middleware {
-    fn from(_value: PyS3Middleware) -> Self {
-        S3Middleware::new(_value.s3_config.into(), AuthenticationStorage::default())
-    }
 }