mod about_json;
mod channel;
mod error;
mod explicit_environment_spec;
mod generic_virtual_package;
mod index;
mod installer;
mod lock;
mod match_spec;
mod meta;
mod nameless_match_spec;
mod networking;
mod no_arch_type;
mod package_name;
mod paths_json;
mod platform;
mod prefix_paths;
mod record;
mod repo_data;
mod shell;
mod solver;
mod utils;
mod version;
mod virtual_package;

mod index_json;
mod run_exports_json;

use std::ops::Deref;

use about_json::PyAboutJson;
use channel::{PyChannel, PyChannelConfig, PyChannelPriority};
use error::{
    ActivationException, CacheDirException, ConvertSubdirException, DetectVirtualPackageException,
    EnvironmentCreationException, ExtractException, FetchRepoDataException,
    InvalidChannelException, InvalidMatchSpecException, InvalidPackageNameException,
    InvalidUrlException, InvalidVersionException, IoException, LinkException, ParseArchException,
    ParsePlatformException, PyRattlerError, SolverException, TransactionException,
    ValidatePackageRecordsException, VersionBumpException,
};
use explicit_environment_spec::{PyExplicitEnvironmentEntry, PyExplicitEnvironmentSpec};
use generic_virtual_package::PyGenericVirtualPackage;
use index::py_index;
use index_json::PyIndexJson;
use installer::py_install;
use lock::{
    PyEnvironment, PyLockChannel, PyLockFile, PyLockedPackage, PyPackageHashes, PyPypiPackageData,
    PyPypiPackageEnvironmentData,
};
use match_spec::PyMatchSpec;
use meta::get_rattler_version;
use nameless_match_spec::PyNamelessMatchSpec;
use networking::middleware::{PyAuthenticationMiddleware, PyMirrorMiddleware};
use networking::{client::PyClientWithMiddleware, py_fetch_repo_data};
use no_arch_type::PyNoArchType;
use package_name::PyPackageName;
use paths_json::{PyFileMode, PyPathType, PyPathsEntry, PyPathsJson, PyPrefixPlaceholder};
use platform::{PyArch, PyPlatform};
use prefix_paths::{PyPrefixPathType, PyPrefixPaths, PyPrefixPathsEntry};
use pyo3::prelude::*;
use record::PyRecord;
use repo_data::{
    gateway::{PyGateway, PySourceConfig},
    patch_instructions::PyPatchInstructions,
    sparse::PySparseRepoData,
    PyRepoData,
};
use run_exports_json::PyRunExportsJson;
use shell::{PyActivationResult, PyActivationVariables, PyActivator, PyShellEnum};
use solver::{py_solve, py_solve_with_sparse_repodata};
use version::PyVersion;
use virtual_package::{PyOverride, PyVirtualPackage, PyVirtualPackageOverrides};

use crate::error::GatewayException;

/// A struct to make it easy to wrap a type as a python type.
#[repr(transparent)]
#[derive(Clone)]
pub struct Wrap<T>(pub T);

impl<T> Deref for Wrap<T> {
    type Target = T;
    fn deref(&self) -> &Self::Target {
        &self.0
    }
}

#[pymodule]
fn rattler<'py>(py: Python<'py>, m: Bound<'py, PyModule>) -> PyResult<()> {
    m.add_class::<PyVersion>()?;

    m.add_class::<PyMatchSpec>()?;
    m.add_class::<PyNamelessMatchSpec>()?;

    m.add_class::<PyPackageName>()?;

    m.add_class::<PyChannel>()?;
    m.add_class::<PyChannelConfig>()?;
    m.add_class::<PyChannelPriority>()?;
    m.add_class::<PyPlatform>()?;
    m.add_class::<PyArch>()?;

    m.add_class::<PyMirrorMiddleware>()?;
    m.add_class::<PyAuthenticationMiddleware>()?;
    m.add_class::<PyClientWithMiddleware>()?;

    // Shell activation things
<<<<<<< HEAD
    m.add_class::<PyActivationVariables>()?;
    m.add_class::<PyActivationResult>()?;
    m.add_class::<PyShellEnum>()?;
    m.add_class::<PyActivator>()?;

    m.add_class::<PySparseRepoData>()?;
    m.add_class::<PyRepoData>()?;
    m.add_class::<PyPatchInstructions>()?;
    m.add_class::<PyGateway>()?;
    m.add_class::<PySourceConfig>()?;

    m.add_class::<PyRecord>()?;

    m.add_function(wrap_pyfunction!(py_fetch_repo_data, &m)?)?;
    m.add_class::<PyGenericVirtualPackage>()?;
    m.add_class::<PyOverride>()?;
    m.add_class::<PyVirtualPackageOverrides>()?;
    m.add_class::<PyVirtualPackage>()?;
    m.add_class::<PyPrefixPathsEntry>()?;
    m.add_class::<PyPrefixPathType>()?;
    m.add_class::<PyPrefixPaths>()?;

    m.add_class::<PyNoArchType>()?;

    m.add_class::<PyLockFile>()?;
    m.add_class::<PyEnvironment>()?;
    m.add_class::<PyLockChannel>()?;
    m.add_class::<PyLockedPackage>()?;
    m.add_class::<PyPypiPackageData>()?;
    m.add_class::<PyPypiPackageEnvironmentData>()?;
    m.add_class::<PyPackageHashes>()?;

    m.add_class::<PyAboutJson>()?;

    m.add_class::<PyRunExportsJson>()?;
    m.add_class::<PyPathsJson>()?;
    m.add_class::<PyPathsEntry>()?;
    m.add_class::<PyPathType>()?;
    m.add_class::<PyPrefixPlaceholder>()?;
    m.add_class::<PyFileMode>()?;
    m.add_class::<PyIndexJson>()?;

    m.add_function(wrap_pyfunction!(py_solve, &m).unwrap())?;
    m.add_function(wrap_pyfunction!(py_solve_with_sparse_repodata, &m).unwrap())?;
    m.add_function(wrap_pyfunction!(get_rattler_version, &m).unwrap())?;
    m.add_function(wrap_pyfunction!(py_install, &m).unwrap())?;
    m.add_function(wrap_pyfunction!(py_index, &m).unwrap())?;
=======
    m.add_class::<PyActivationVariables>().unwrap();
    m.add_class::<PyActivationResult>().unwrap();
    m.add_class::<PyShellEnum>().unwrap();
    m.add_class::<PyActivator>().unwrap();

    m.add_class::<PySparseRepoData>().unwrap();
    m.add_class::<PyRepoData>().unwrap();
    m.add_class::<PyPatchInstructions>().unwrap();
    m.add_class::<PyGateway>().unwrap();
    m.add_class::<PySourceConfig>().unwrap();

    m.add_class::<PyRecord>().unwrap();

    m.add_function(wrap_pyfunction!(py_fetch_repo_data, m).unwrap())
        .unwrap();
    m.add_class::<PyGenericVirtualPackage>().unwrap();
    m.add_class::<PyOverride>().unwrap();
    m.add_class::<PyVirtualPackageOverrides>().unwrap();
    m.add_class::<PyVirtualPackage>().unwrap();
    m.add_class::<PyPrefixPathsEntry>().unwrap();
    m.add_class::<PyPrefixPathType>().unwrap();
    m.add_class::<PyPrefixPaths>().unwrap();

    m.add_class::<PyNoArchType>().unwrap();

    m.add_class::<PyLockFile>().unwrap();
    m.add_class::<PyEnvironment>().unwrap();
    m.add_class::<PyLockChannel>().unwrap();
    m.add_class::<PyLockedPackage>().unwrap();
    m.add_class::<PyPypiPackageData>().unwrap();
    m.add_class::<PyPypiPackageEnvironmentData>().unwrap();
    m.add_class::<PyPackageHashes>().unwrap();

    m.add_class::<PyAboutJson>().unwrap();

    m.add_class::<PyRunExportsJson>().unwrap();
    m.add_class::<PyPathsJson>().unwrap();
    m.add_class::<PyPathsEntry>().unwrap();
    m.add_class::<PyPathType>().unwrap();
    m.add_class::<PyPrefixPlaceholder>().unwrap();
    m.add_class::<PyFileMode>().unwrap();
    m.add_class::<PyIndexJson>().unwrap();

    // Explicit environment specification
    m.add_class::<PyExplicitEnvironmentSpec>().unwrap();
    m.add_class::<PyExplicitEnvironmentEntry>().unwrap();

    m.add_function(wrap_pyfunction!(py_solve, m).unwrap())
        .unwrap();
    m.add_function(wrap_pyfunction!(py_solve_with_sparse_repodata, m).unwrap())
        .unwrap();
    m.add_function(wrap_pyfunction!(get_rattler_version, m).unwrap())
        .unwrap();
    m.add_function(wrap_pyfunction!(py_install, m).unwrap())
        .unwrap();
    m.add_function(wrap_pyfunction!(py_index, m).unwrap())
        .unwrap();
>>>>>>> 84abcda0

    // Exceptions
    m.add(
        "InvalidVersionError",
        py.get_type_bound::<InvalidVersionException>(),
    )?;
    m.add(
        "InvalidMatchSpecError",
        py.get_type_bound::<InvalidMatchSpecException>(),
    )?;
    m.add(
        "InvalidPackageNameError",
        py.get_type_bound::<InvalidPackageNameException>(),
    )?;
    m.add(
        "InvalidUrlError",
        py.get_type_bound::<InvalidUrlException>(),
    )?;
    m.add(
        "InvalidChannelError",
        py.get_type_bound::<InvalidChannelException>(),
    )?;
    m.add(
        "ActivationError",
        py.get_type_bound::<ActivationException>(),
    )?;
    m.add(
        "ParsePlatformError",
        py.get_type_bound::<ParsePlatformException>(),
    )?;
    m.add("ParseArchError", py.get_type_bound::<ParseArchException>())?;
    m.add("SolverError", py.get_type_bound::<SolverException>())?;
    m.add(
        "TransactionError",
        py.get_type_bound::<TransactionException>(),
    )?;
    m.add("LinkError", py.get_type_bound::<LinkException>())?;
    m.add("IoError", py.get_type_bound::<IoException>())?;
    m.add(
        "DetectVirtualPackageError",
        py.get_type_bound::<DetectVirtualPackageException>(),
    )?;
    m.add("CacheDirError", py.get_type_bound::<CacheDirException>())?;
    m.add(
        "FetchRepoDataError",
        py.get_type_bound::<FetchRepoDataException>(),
    )?;
    m.add(
        "ConvertSubdirError",
        py.get_type_bound::<ConvertSubdirException>(),
    )?;
    m.add(
        "VersionBumpError",
        py.get_type_bound::<VersionBumpException>(),
    )?;

    m.add(
        "EnvironmentCreationError",
        py.get_type_bound::<EnvironmentCreationException>(),
    )?;

    m.add("ExtractError", py.get_type_bound::<ExtractException>())?;

    m.add("GatewayError", py.get_type_bound::<GatewayException>())?;

    m.add(
        "ValidatePackageRecordsException",
        py.get_type_bound::<ValidatePackageRecordsException>(),
    )?;

    Ok(())
}<|MERGE_RESOLUTION|>--- conflicted
+++ resolved
@@ -105,7 +105,6 @@
     m.add_class::<PyClientWithMiddleware>()?;
 
     // Shell activation things
-<<<<<<< HEAD
     m.add_class::<PyActivationVariables>()?;
     m.add_class::<PyActivationResult>()?;
     m.add_class::<PyShellEnum>()?;
@@ -153,65 +152,10 @@
     m.add_function(wrap_pyfunction!(get_rattler_version, &m).unwrap())?;
     m.add_function(wrap_pyfunction!(py_install, &m).unwrap())?;
     m.add_function(wrap_pyfunction!(py_index, &m).unwrap())?;
-=======
-    m.add_class::<PyActivationVariables>().unwrap();
-    m.add_class::<PyActivationResult>().unwrap();
-    m.add_class::<PyShellEnum>().unwrap();
-    m.add_class::<PyActivator>().unwrap();
-
-    m.add_class::<PySparseRepoData>().unwrap();
-    m.add_class::<PyRepoData>().unwrap();
-    m.add_class::<PyPatchInstructions>().unwrap();
-    m.add_class::<PyGateway>().unwrap();
-    m.add_class::<PySourceConfig>().unwrap();
-
-    m.add_class::<PyRecord>().unwrap();
-
-    m.add_function(wrap_pyfunction!(py_fetch_repo_data, m).unwrap())
-        .unwrap();
-    m.add_class::<PyGenericVirtualPackage>().unwrap();
-    m.add_class::<PyOverride>().unwrap();
-    m.add_class::<PyVirtualPackageOverrides>().unwrap();
-    m.add_class::<PyVirtualPackage>().unwrap();
-    m.add_class::<PyPrefixPathsEntry>().unwrap();
-    m.add_class::<PyPrefixPathType>().unwrap();
-    m.add_class::<PyPrefixPaths>().unwrap();
-
-    m.add_class::<PyNoArchType>().unwrap();
-
-    m.add_class::<PyLockFile>().unwrap();
-    m.add_class::<PyEnvironment>().unwrap();
-    m.add_class::<PyLockChannel>().unwrap();
-    m.add_class::<PyLockedPackage>().unwrap();
-    m.add_class::<PyPypiPackageData>().unwrap();
-    m.add_class::<PyPypiPackageEnvironmentData>().unwrap();
-    m.add_class::<PyPackageHashes>().unwrap();
-
-    m.add_class::<PyAboutJson>().unwrap();
-
-    m.add_class::<PyRunExportsJson>().unwrap();
-    m.add_class::<PyPathsJson>().unwrap();
-    m.add_class::<PyPathsEntry>().unwrap();
-    m.add_class::<PyPathType>().unwrap();
-    m.add_class::<PyPrefixPlaceholder>().unwrap();
-    m.add_class::<PyFileMode>().unwrap();
-    m.add_class::<PyIndexJson>().unwrap();
 
     // Explicit environment specification
-    m.add_class::<PyExplicitEnvironmentSpec>().unwrap();
-    m.add_class::<PyExplicitEnvironmentEntry>().unwrap();
-
-    m.add_function(wrap_pyfunction!(py_solve, m).unwrap())
-        .unwrap();
-    m.add_function(wrap_pyfunction!(py_solve_with_sparse_repodata, m).unwrap())
-        .unwrap();
-    m.add_function(wrap_pyfunction!(get_rattler_version, m).unwrap())
-        .unwrap();
-    m.add_function(wrap_pyfunction!(py_install, m).unwrap())
-        .unwrap();
-    m.add_function(wrap_pyfunction!(py_index, m).unwrap())
-        .unwrap();
->>>>>>> 84abcda0
+    m.add_class::<PyExplicitEnvironmentSpec>()?;
+    m.add_class::<PyExplicitEnvironmentEntry>()?;
 
     // Exceptions
     m.add(
