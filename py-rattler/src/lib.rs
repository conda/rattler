--- conflicted
+++ resolved
@@ -104,15 +104,12 @@
     m.add_class::<PyAboutJson>().unwrap();
 
     m.add_class::<PyRunExportsJson>().unwrap();
-<<<<<<< HEAD
     m.add_class::<PyPathsJson>().unwrap();
     m.add_class::<PyPathsEntry>().unwrap();
     m.add_class::<PyPathType>().unwrap();
     m.add_class::<PyPrefixPlaceholder>().unwrap();
     m.add_class::<PyFileMode>().unwrap();
-=======
     m.add_class::<PyIndexJson>().unwrap();
->>>>>>> d7dec3b1
 
     m.add_function(wrap_pyfunction!(py_solve, m).unwrap())
         .unwrap();
