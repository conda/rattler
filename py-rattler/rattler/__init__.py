from rattler.version import Version, VersionWithSource
from rattler.match_spec import MatchSpec, NamelessMatchSpec
from rattler.repo_data import PackageRecord, RepoData, RepoDataRecord, PatchInstructions
from rattler.channel import Channel, ChannelConfig
<<<<<<< HEAD
from rattler.networking import AuthenticatedClient, fetch_repo_data
=======
from rattler.networking import AuthenticatedClient
from rattler.virtual_package import GenericVirtualPackage, VirtualPackage
from rattler.package import PackageName
from rattler.prefix import PrefixRecord, PrefixPaths
>>>>>>> 61ed3414

__all__ = [
    "Version",
    "VersionWithSource",
    "MatchSpec",
    "NamelessMatchSpec",
    "PackageRecord",
    "Channel",
    "ChannelConfig",
    "AuthenticatedClient",
<<<<<<< HEAD
    "PatchInstructions",
    "RepoDataRecord",
    "RepoData",
    "fetch_repo_data",
=======
    "GenericVirtualPackage",
    "VirtualPackage",
    "PackageName",
    "PrefixRecord",
    "PrefixPaths",
>>>>>>> 61ed3414
]<|MERGE_RESOLUTION|>--- conflicted
+++ resolved
@@ -2,14 +2,10 @@
 from rattler.match_spec import MatchSpec, NamelessMatchSpec
 from rattler.repo_data import PackageRecord, RepoData, RepoDataRecord, PatchInstructions
 from rattler.channel import Channel, ChannelConfig
-<<<<<<< HEAD
 from rattler.networking import AuthenticatedClient, fetch_repo_data
-=======
-from rattler.networking import AuthenticatedClient
 from rattler.virtual_package import GenericVirtualPackage, VirtualPackage
 from rattler.package import PackageName
 from rattler.prefix import PrefixRecord, PrefixPaths
->>>>>>> 61ed3414
 
 __all__ = [
     "Version",
@@ -20,16 +16,13 @@
     "Channel",
     "ChannelConfig",
     "AuthenticatedClient",
-<<<<<<< HEAD
     "PatchInstructions",
     "RepoDataRecord",
     "RepoData",
     "fetch_repo_data",
-=======
     "GenericVirtualPackage",
     "VirtualPackage",
     "PackageName",
     "PrefixRecord",
     "PrefixPaths",
->>>>>>> 61ed3414
 ]