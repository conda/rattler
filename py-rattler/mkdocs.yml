--- conflicted
+++ resolved
@@ -39,7 +39,6 @@
       - channel:
           - ChannelConfig: channel_config.md
           - Channel: channel.md
-<<<<<<< HEAD
       - lock:
           - LockFile: lock_file.md
           - Environment: environment.md
@@ -47,10 +46,8 @@
           - PackageHashes: package_hashes.md
           - PypiPackageData: pypi_package_data.md
           - PypiPackageEnvironmentData: pypi_package_environment_data.md
-=======
       - metadata: 
           - AboutJson: about_json.md
->>>>>>> a0089321
       - match_spec:
           - MatchSpec: match_spec.md
           - NamelessMatchSpec: nameless_match_spec.md
