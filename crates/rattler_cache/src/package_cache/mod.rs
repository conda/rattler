//! This module provides functionality to cache extracted Conda packages. See
//! [`PackageCache`].

use std::{
    error::Error,
    fmt::Debug,
    future::Future,
    path::{Path, PathBuf},
    pin::Pin,
    sync::Arc,
    time::{Duration, SystemTime},
};

pub use cache_key::CacheKey;
pub use cache_lock::CacheLock;
use cache_lock::CacheRwLock;
use dashmap::DashMap;
use fs_err::tokio as tokio_fs;
use futures::TryFutureExt;
use itertools::Itertools;
use parking_lot::Mutex;
use rattler_conda_types::package::ArchiveIdentifier;
use rattler_digest::Sha256Hash;
use rattler_networking::retry_policies::{DoNotRetryPolicy, RetryDecision, RetryPolicy};
use rattler_package_streaming::{DownloadReporter, ExtractError};
pub use reporter::CacheReporter;
use simple_spawn_blocking::Cancelled;
use tracing::instrument;
use url::Url;

use crate::validation::{validate_package_directory, ValidationMode};

mod cache_key;
mod cache_lock;
mod reporter;

/// A [`PackageCache`] manages a cache of extracted Conda packages on disk.
///
/// The store does not provide an implementation to get the data into the store.
/// Instead, this is left up to the user when the package is requested. If the
/// package is found in the cache it is returned immediately. However, if the
/// cache is stale a user defined function is called to populate the cache. This
/// separates the concerns between caching and fetching of the content.
#[derive(Clone)]
pub struct PackageCache {
    inner: Arc<PackageCacheInner>,
    cache_origin: bool,
}

#[derive(Default)]
struct PackageCacheInner {
    layers: Vec<PackageCacheLayer>,
}

pub struct PackageCacheLayer {
    path: PathBuf,
    packages: DashMap<BucketKey, Arc<tokio::sync::Mutex<Entry>>>,
}

/// A key that defines the actual location of the package in the cache.
#[derive(Debug, Hash, Clone, Eq, PartialEq)]
pub struct BucketKey {
    name: String,
    version: String,
    build_string: String,
    origin_hash: Option<String>,
}

impl From<CacheKey> for BucketKey {
    fn from(key: CacheKey) -> Self {
        Self {
            name: key.name,
            version: key.version,
            build_string: key.build_string,
            origin_hash: key.origin_hash,
        }
    }
}

#[derive(Default, Debug)]
struct Entry {
    last_revision: Option<u64>,
    last_sha256: Option<Sha256Hash>,
}

/// Errors specific to the `PackageCache` interface
#[derive(Debug, thiserror::Error)]
#[non_exhaustive]
pub enum PackageCacheError {
    /// The operation was cancelled
    #[error("the operation was cancelled")]
    Cancelled,

    /// An error occured in a cache layer
    #[error("failed to interact with the package cache layer.")]
    LayerError(#[source] Box<dyn std::error::Error + Send + Sync>), // Wraps layer-specific errors

    /// there are no writable errors to install package to
    #[error("no writable layers to install package to")]
    NoWritableLayers,
}

/// Errors specific to individual layers in the `PackageCache`
#[derive(Debug, thiserror::Error)]
#[non_exhaustive]
pub enum PackageCacheLayerError {
    /// The package is invalid
    #[error("package is invalid")]
    InvalidPackage,

    /// The package was not found in this layer
    #[error("package not found in this layer")]
    PackageNotFound,

    /// A locking error occurred
    #[error("{0}")]
    LockError(String, #[source] std::io::Error),

    /// The operation was cancelled
    #[error("the operation was cancelled")]
    Cancelled,

    /// An error occurred while fetching the package.
    #[error(transparent)]
    FetchError(#[from] Arc<dyn std::error::Error + Send + Sync + 'static>),

    #[error("package cache layer error: {0}")]
    OtherError(#[source] Box<dyn std::error::Error + Send + Sync>),
}

impl From<Cancelled> for PackageCacheError {
    fn from(_value: Cancelled) -> Self {
        Self::Cancelled
    }
}

impl From<Cancelled> for PackageCacheLayerError {
    fn from(_value: Cancelled) -> Self {
        Self::Cancelled
    }
}

impl From<PackageCacheLayerError> for PackageCacheError {
    fn from(err: PackageCacheLayerError) -> Self {
        // Convert the PackageCacheLayerError to a LayerError by boxing it
        PackageCacheError::LayerError(Box::new(err))
    }
}

impl PackageCacheLayer {
    /// Determine if the layer is read-only in the filesystem
    pub fn is_readonly(&self) -> bool {
        self.path
            .metadata()
            .map(|m| m.permissions().readonly())
            .unwrap_or(false)
    }

    /// Validate the packages.
    pub async fn try_validate(
        &self,
        cache_key: &CacheKey,
    ) -> Result<CacheLock, PackageCacheLayerError> {
        let cache_entry = self
            .packages
            .get(&cache_key.clone().into())
            .ok_or(PackageCacheLayerError::PackageNotFound)?
            .clone();
        let mut cache_entry = cache_entry.lock().await;
        let cache_path = self.path.join(cache_key.to_string());

        match validate_package_common::<
            fn(PathBuf) -> _,
            Pin<Box<dyn Future<Output = Result<(), _>> + Send>>,
            std::io::Error,
        >(
            cache_path,
            cache_entry.last_revision,
            cache_key.sha256.as_ref(),
            None,
            None,
        )
        .await
        {
            Ok(cache_lock) => {
                cache_entry.last_revision = Some(cache_lock.revision);
                cache_entry.last_sha256 = cache_lock.sha256;
                Ok(cache_lock)
            }
            Err(err) => Err(err),
        }
    }

    /// Validate the package, and fetch it if invalid.
    pub async fn validate_or_fetch<F, Fut, E>(
        &self,
        fetch: F,
        cache_key: &CacheKey,
        reporter: Option<Arc<dyn CacheReporter>>,
    ) -> Result<CacheLock, PackageCacheLayerError>
    where
        F: (Fn(PathBuf) -> Fut) + Send + 'static,
        Fut: Future<Output = Result<(), E>> + Send + 'static,
        E: std::error::Error + Send + Sync + 'static,
    {
        let entry = self
            .packages
            .entry(cache_key.clone().into())
            .or_default()
            .clone();

        let mut cache_entry = entry.lock().await;
        let cache_path = self.path.join(cache_key.to_string());

        match validate_package_common(
            cache_path,
            cache_entry.last_revision,
            cache_key.sha256.as_ref(),
            Some(fetch),
            reporter,
        )
        .await
        {
            Ok(cache_lock) => {
                cache_entry.last_revision = Some(cache_lock.revision);
                cache_entry.last_sha256 = cache_lock.sha256;
                Ok(cache_lock)
            }
            Err(e) => Err(e),
        }
    }
}

impl PackageCache {
    /// Constructs a new [`PackageCache`] with only one layer.
    pub fn new(path: impl Into<PathBuf>) -> Self {
        Self::new_layered(std::iter::once(path.into()))
    }

    /// Constructs a new [`PackageCache`] located at the specified paths.
    /// Layers are queried in the order they are provided.
    /// The first writable layer is written to.
    pub fn new_layered<I>(paths: I) -> Self
    where
        I: IntoIterator,
        I::Item: Into<PathBuf>,
    {
        let layers = paths
            .into_iter()
            .map(|path| PackageCacheLayer {
                path: path.into(),
                packages: DashMap::default(),
<<<<<<< HEAD
            })
            .collect();

        Self {
            inner: Arc::new(PackageCacheInner { layers }),
=======
            }),
            cache_origin: false,
        }
    }

    /// Adds the origin (url or path) to the cache key to avoid unwanted cache hits of packages
    /// with packages with similar properties.
    pub fn with_cached_origin(self) -> Self {
        Self {
            cache_origin: true,
            ..self
>>>>>>> 732dd906
        }
    }

    /// Returns a tuple containing two sets of layers:
    /// - A collection of read-only layers.
    /// - A collection of writable layers.
    ///
    /// The permissions are checked at the time of the function call.
    pub fn split_layers(&self) -> (Vec<&PackageCacheLayer>, Vec<&PackageCacheLayer>) {
        self.inner
            .layers
            .iter()
            .partition(|layer| layer.is_readonly())
    }

    /// Returns the directory that contains the specified package.
    ///
    /// If the package was previously successfully fetched and stored in the
    /// cache the directory containing the data is returned immediately. If
    /// the package was not previously fetch the filesystem is checked to
    /// see if a directory with valid package content exists. Otherwise, the
    /// user provided `fetch` function is called to populate the cache.
    ///
    /// If the package is already being fetched by another task/thread the
    /// request is coalesced. No duplicate fetch is performed.
    pub async fn get_or_fetch<F, Fut, E>(
        &self,
        pkg: impl Into<CacheKey>,
        fetch: F,
        reporter: Option<Arc<dyn CacheReporter>>,
    ) -> Result<CacheLock, PackageCacheError>
    where
        F: (Fn(PathBuf) -> Fut) + Send + 'static,
        Fut: Future<Output = Result<(), E>> + Send + 'static,
        E: std::error::Error + Send + Sync + 'static,
    {
<<<<<<< HEAD
        let cache_key = pkg.into();
        let (_, writable_layers) = self.split_layers();
=======
        let cache_key: CacheKey = pkg.into();
        let cache_path = self.inner.path.join(cache_key.to_string());
        let cache_entry = self
            .inner
            .packages
            .entry(cache_key.clone().into())
            .or_default()
            .clone();
>>>>>>> 732dd906

        for layer in self.inner.layers.iter() {
            let cache_path = layer.path.join(cache_key.to_string());

            if cache_path.exists() {
                match layer.try_validate(&cache_key).await {
                    Ok(lock) => {
                        return Ok(lock);
                    }
                    Err(PackageCacheLayerError::InvalidPackage) => {
                        // Log and continue to the next layer
                        tracing::warn!(
                            "Invalid package in layer at path {:?}, trying next layer.",
                            layer.path
                        );
                        continue;
                    }
                    Err(PackageCacheLayerError::PackageNotFound) => {
                        // Log and continue to the next layer
                        tracing::debug!(
                            "Package not found in layer at path {:?}, trying next layer.",
                            layer.path
                        );
                        continue;
                    }
                    Err(err) => return Err(err.into()),
                }
            }
        }

        // No matches in all layers, let's write to the first writable layer
        tracing::debug!("no matches in all layers. writing to first writable layer");
        if let Some(layer) = writable_layers.first() {
            return match layer.validate_or_fetch(fetch, &cache_key, reporter).await {
                Ok(cache_lock) => Ok(cache_lock),
                Err(e) => Err(e.into()),
            };
        }

        Err(PackageCacheError::NoWritableLayers)
    }

    /// Returns the directory that contains the specified package.
    ///
    /// This is a convenience wrapper around `get_or_fetch` which fetches the
    /// package from the given URL if the package could not be found in the
    /// cache.
    pub async fn get_or_fetch_from_url(
        &self,
        pkg: impl Into<CacheKey>,
        url: Url,
        client: reqwest_middleware::ClientWithMiddleware,
        reporter: Option<Arc<dyn CacheReporter>>,
    ) -> Result<CacheLock, PackageCacheError> {
        self.get_or_fetch_from_url_with_retry(pkg, url, client, DoNotRetryPolicy, reporter)
            .await
    }

    /// Returns the directory that contains the specified package.
    ///
    /// This is a convenience wrapper around `get_or_fetch` which fetches the
    /// package from the given path if the package could not be found in the
    /// cache.
    pub async fn get_or_fetch_from_path(
        &self,
        path: &Path,
        reporter: Option<Arc<dyn CacheReporter>>,
    ) -> Result<CacheLock, PackageCacheError> {
        let path_buf = path.to_path_buf();
        let mut cache_key: CacheKey = ArchiveIdentifier::try_from_path(&path_buf).unwrap().into();
        if self.cache_origin {
            cache_key = cache_key.with_path(path);
        }

        self.get_or_fetch(
            cache_key,
            move |destination| {
                let path_buf = path_buf.clone();
                async move {
                    rattler_package_streaming::tokio::fs::extract(&path_buf, &destination)
                        .await
                        .map(|_| ())
                }
            },
            reporter,
        )
        .await
    }

    /// Returns the directory that contains the specified package.
    ///
    /// This is a convenience wrapper around `get_or_fetch` which fetches the
    /// package from the given URL if the package could not be found in the
    /// cache.
    ///
    /// This function assumes that the `client` is already configured with a
    /// retry middleware that will retry any request that fails. This function
    /// uses the passed in `retry_policy` if, after the request has been sent
    /// and the response is successful, streaming of the package data fails
    /// and the whole request must be retried.
    #[instrument(skip_all, fields(url=%url))]
    pub async fn get_or_fetch_from_url_with_retry(
        &self,
        pkg: impl Into<CacheKey>,
        url: Url,
        client: reqwest_middleware::ClientWithMiddleware,
        retry_policy: impl RetryPolicy + Send + 'static + Clone,
        reporter: Option<Arc<dyn CacheReporter>>,
    ) -> Result<CacheLock, PackageCacheError> {
        let request_start = SystemTime::now();
        // Convert into cache key
        let mut cache_key = pkg.into();
        if self.cache_origin {
            cache_key = cache_key.with_url(url.clone());
        }
        // Sha256 of the expected package
        let sha256 = cache_key.sha256();
        let md5 = cache_key.md5();
        let download_reporter = reporter.clone();
        // Get or fetch the package, using the specified fetch function
        self.get_or_fetch(cache_key, move |destination| {
            let url = url.clone();
            let client = client.clone();
            let retry_policy = retry_policy.clone();
            let download_reporter = download_reporter.clone();
            async move {
                let mut current_try = 0;
                // Retry until the retry policy says to stop
                loop {
                    current_try += 1;
                    tracing::debug!("downloading {} to {}", &url, destination.display());
                    // Extract the package
                    let result = rattler_package_streaming::reqwest::tokio::extract(
                        client.clone(),
                        url.clone(),
                        &destination,
                        sha256,
                        download_reporter.clone().map(|reporter| Arc::new(PassthroughReporter {
                            reporter,
                            index: Mutex::new(None),
                        }) as Arc::<dyn DownloadReporter>),
                    )
                        .await;

                    let err = match result {
                        Ok(result) => {
                            if let Some(md5) = md5 {
                                if md5 != result.md5 {
                                    // Delete the package if the hash does not match
                                    tokio_fs::remove_dir_all(&destination).await.unwrap();
                                    return Err(ExtractError::HashMismatch {
                                        expected: format!("{md5:x}"),
                                        actual: format!("{:x}", result.md5),
                                    });
                                }
                            }

                            if let Some(sha256) = sha256 {
                                if sha256 != result.sha256 {
                                    // Delete the package if the hash does not match
                                    tokio_fs::remove_dir_all(&destination).await.unwrap();
                                    return Err(ExtractError::HashMismatch {
                                        expected: format!("{sha256:x}"),
                                        actual: format!("{:x}", result.sha256),
                                    });
                                }
                            }
                            return Ok(());
                        }
                        Err(err) => err,
                    };

                    // Only retry on io errors. We assume that the user has
                    // middleware installed that handles connection retries.

                    if !matches!(&err,
                        ExtractError::IoError(_) | ExtractError::CouldNotCreateDestination(_)
                    ) {
                        return Err(err);
                    }

                    // Determine whether to retry based on the retry policy
                    let execute_after = match retry_policy.should_retry(request_start, current_try) {
                        RetryDecision::Retry { execute_after } => execute_after,
                        RetryDecision::DoNotRetry => return Err(err),
                    };
                    let duration = execute_after.duration_since(SystemTime::now()).unwrap_or(Duration::ZERO);

                    // Wait for a second to let the remote service restore itself. This increases the
                    // chance of success.
                    tracing::warn!(
                        "failed to download and extract {} to {}: {}. Retry #{}, Sleeping {:?} until the next attempt...",
                        &url,
                        destination.display(),
                        err,
                        current_try,
                        duration
                    );
                    tokio::time::sleep(duration).await;
                }
            }
        }, reporter)
            .await
    }
}

/// Shared logic for validating a package.
async fn validate_package_common<F, Fut, E>(
    path: PathBuf,
    known_valid_revision: Option<u64>,
    given_sha: Option<&Sha256Hash>,
    fetch: Option<F>,
    reporter: Option<Arc<dyn CacheReporter>>,
) -> Result<CacheLock, PackageCacheLayerError>
where
    F: Fn(PathBuf) -> Fut + Send,
    Fut: Future<Output = Result<(), E>> + 'static,
    E: Error + Send + Sync + 'static,
{
    // Acquire a read lock on the cache entry. This ensures that no other process is
    // currently writing to the cache.
    let lock_file_path = {
        // Append the `.lock` extension to the cache path to create the lock file path.
        let mut path_str = path.as_os_str().to_owned();
        path_str.push(".lock");
        PathBuf::from(path_str)
    };

    // Ensure the directory containing the lock-file exists.
    if let Some(root_dir) = lock_file_path.parent() {
        tokio_fs::create_dir_all(root_dir)
            .map_err(|e| {
                PackageCacheLayerError::LockError(
                    format!("failed to create cache directory: '{}'", root_dir.display()),
                    e,
                )
            })
            .await?;
    }

    let mut validated_revision = known_valid_revision;

    loop {
        let mut read_lock = CacheRwLock::acquire_read(&lock_file_path).await?;
        let cache_revision = read_lock.read_revision()?;
        let locked_sha256 = read_lock.read_sha256()?;

        let hash_mismatch = match (given_sha, &locked_sha256) {
            (Some(given_hash), Some(locked_sha256)) => given_hash != locked_sha256,
            _ => false,
        };

        let cache_dir_exists = path.is_dir();
        if cache_dir_exists && !hash_mismatch {
            let path_inner = path.clone();

            let reporter = reporter.as_deref().map(|r| (r, r.on_validate_start()));

            // If we know the revision is already valid we can return immediately.
            if validated_revision == Some(cache_revision) {
                if let Some((reporter, index)) = reporter {
                    reporter.on_validate_complete(index);
                }
                return Ok(CacheLock {
                    _lock: read_lock,
                    revision: cache_revision,
                    sha256: locked_sha256,
                    path: path_inner,
                });
            }

            // Validate the package directory.
            let validation_result = tokio::task::spawn_blocking(move || {
                validate_package_directory(&path_inner, ValidationMode::Fast)
            })
            .await;

            if let Some((reporter, index)) = reporter {
                reporter.on_validate_complete(index);
            }

            match validation_result {
                Ok(Ok(_)) => {
                    tracing::debug!("validation succeeded");
                    return Ok(CacheLock {
                        _lock: read_lock,
                        revision: cache_revision,
                        sha256: locked_sha256,
                        path,
                    });
                }
                Ok(Err(e)) => {
                    tracing::warn!("validation for {path:?} failed: {e}");
                    if let Some(cause) = e.source() {
                        tracing::debug!(
                            "  Caused by: {}",
                            std::iter::successors(Some(cause), |e| (*e).source())
                                .format("\n  Caused by: ")
                        );
                    }
                }
                Err(e) => {
                    if let Ok(panic) = e.try_into_panic() {
                        std::panic::resume_unwind(panic)
                    }
                }
            }
        } else if !cache_dir_exists {
            tracing::debug!("cache directory does not exist");
        } else if hash_mismatch {
            tracing::warn!(
<<<<<<< HEAD
                "hash mismatch, wanted a package with hash {} but the cached package has hash {}",
=======
                "hash mismatch, wanted a package with hash {} but the cached package has hash {}, fetching package",
>>>>>>> 732dd906
                given_sha.map_or(String::from("<unknown>"), |s| format!("{s:x}")),
                locked_sha256.map_or(String::from("<unknown>"), |s| format!("{s:x}"))
            );
        }

        // If the cache is stale, we need to fetch the package again. We have to acquire
        // a write lock on the cache entry. However, we can't do that while we have a
        // read lock on the cache lock file. So we release the read lock and acquire a
        // write lock on the cache lock file. In the meantime, another process might
        // have already fetched the package. To guard against this we read a revision
        // from the lock-file while we have the read lock, then we acquire the write
        // lock and check if the revision has changed. If it has, we assume that
        // another process has already fetched the package and we restart the
        // validation process.
        if let Some(ref fetch_fn) = fetch {
            drop(read_lock);

            let mut write_lock = CacheRwLock::acquire_write(&lock_file_path).await?;

            let read_revision = write_lock.read_revision()?;
            if read_revision != cache_revision {
                tracing::debug!(
                    "cache revisions don't match '{}', retrying to acquire lock file.",
                    lock_file_path.display()
                );
                continue;
            }

            // Write the new revision
            let new_revision = cache_revision + 1;
            write_lock
                .write_revision_and_sha(new_revision, given_sha)
                .await?;

            // Fetch the package.
            fetch_fn(path.clone())
                .await
                .map_err(|e| PackageCacheLayerError::FetchError(Arc::new(e)))?;

            validated_revision = Some(new_revision);
        } else {
            return Err(PackageCacheLayerError::InvalidPackage);
        }
    }
}

struct PassthroughReporter {
    reporter: Arc<dyn CacheReporter>,
    index: Mutex<Option<usize>>,
}

impl DownloadReporter for PassthroughReporter {
    fn on_download_start(&self) {
        let index = self.reporter.on_download_start();
        assert!(
            self.index.lock().replace(index).is_none(),
            "on_download_start was called multiple times"
        );
    }

    fn on_download_progress(&self, bytes_downloaded: u64, total_bytes: Option<u64>) {
        let index = self.index.lock().expect("on_download_start was not called");
        self.reporter
            .on_download_progress(index, bytes_downloaded, total_bytes);
    }

    fn on_download_complete(&self) {
        let index = self
            .index
            .lock()
            .take()
            .expect("on_download_start was not called");
        self.reporter.on_download_completed(index);
    }
}

#[cfg(test)]
mod test {
    use std::{
        convert::Infallible,
        fs::File,
        future::IntoFuture,
        net::SocketAddr,
        path::{Path, PathBuf},
        sync::{
            atomic::{AtomicBool, Ordering},
            Arc,
        },
    };

    use assert_matches::assert_matches;
    use axum::{
        body::Body,
        extract::State,
        http::{Request, StatusCode},
        middleware,
        middleware::Next,
        response::{Redirect, Response},
        routing::get,
        Router,
    };
    use bytes::Bytes;
    use futures::stream;
    use rattler_conda_types::package::{ArchiveIdentifier, PackageFile, PathsJson};
    use rattler_digest::{compute_bytes_digest, parse_digest_from_hex, Sha256};
    use rattler_networking::retry_policies::{DoNotRetryPolicy, ExponentialBackoffBuilder};
    use reqwest::Client;
    use reqwest_middleware::ClientBuilder;
    use reqwest_retry::RetryTransientMiddleware;
    use tempfile::{tempdir, TempDir};
    use tokio::sync::Mutex;
    use tokio_stream::StreamExt;
    use url::Url;

    use super::PackageCache;
    use crate::{
        package_cache::{CacheKey, PackageCacheError},
        validation::{validate_package_directory, ValidationMode},
    };

    fn get_test_data_dir() -> PathBuf {
        Path::new(env!("CARGO_MANIFEST_DIR")).join("../../test-data")
    }

    #[tokio::test]
    pub async fn test_package_cache() {
        let tar_archive_path = tools::download_and_cache_file_async("https://conda.anaconda.org/robostack/linux-64/ros-noetic-rosbridge-suite-0.11.14-py39h6fdeb60_14.tar.bz2".parse().unwrap(),
                                                                    "4dd9893f1eee45e1579d1a4f5533ef67a84b5e4b7515de7ed0db1dd47adc6bc8").await.unwrap();

        // Read the paths.json file straight from the tar file.
        let paths = {
            let tar_reader = File::open(&tar_archive_path).unwrap();
            let mut tar_archive = rattler_package_streaming::read::stream_tar_bz2(tar_reader);
            let tar_entries = tar_archive.entries().unwrap();
            let paths_entry = tar_entries
                .map(Result::unwrap)
                .find(|entry| entry.path().unwrap().as_ref() == Path::new("info/paths.json"))
                .unwrap();
            PathsJson::from_reader(paths_entry).unwrap()
        };

        let packages_dir = tempdir().unwrap();
        let cache = PackageCache::new(packages_dir.path());

        // Get the package to the cache
        let cache_lock = cache
            .get_or_fetch(
                ArchiveIdentifier::try_from_path(&tar_archive_path).unwrap(),
                move |destination| {
                    let tar_archive_path = tar_archive_path.clone();
                    async move {
                        rattler_package_streaming::tokio::fs::extract(
                            &tar_archive_path,
                            &destination,
                        )
                        .await
                        .map(|_| ())
                    }
                },
                None,
            )
            .await
            .unwrap();

        // Validate the contents of the package
        let (_, current_paths) =
            validate_package_directory(cache_lock.path(), ValidationMode::Full).unwrap();

        // Make sure that the paths are the same as what we would expect from the
        // original tar archive.
        assert_eq!(current_paths, paths);
    }

    /// A helper middleware function that fails the first two requests.
    async fn fail_the_first_two_requests(
        State(count): State<Arc<Mutex<i32>>>,
        req: Request<Body>,
        next: Next,
    ) -> Result<Response, StatusCode> {
        let count = {
            let mut count = count.lock().await;
            *count += 1;
            *count
        };

        println!("Running middleware for request #{count} for {}", req.uri());
        if count <= 2 {
            println!("Discarding request!");
            return Err(StatusCode::INTERNAL_SERVER_ERROR);
        }

        // requires the http crate to get the header name
        Ok(next.run(req).await)
    }

    /// A helper middleware function that fails the first two requests.
    #[allow(clippy::type_complexity)]
    async fn fail_with_half_package(
        State((count, bytes)): State<(Arc<Mutex<i32>>, Arc<Mutex<usize>>)>,
        req: Request<Body>,
        next: Next,
    ) -> Result<Response, StatusCode> {
        let count = {
            let mut count = count.lock().await;
            *count += 1;
            *count
        };

        println!("Running middleware for request #{count} for {}", req.uri());
        let response = next.run(req).await;

        if count <= 2 {
            // println!("Cutting response body in half");
            let body = response.into_body();
            let mut body = body.into_data_stream();
            let mut buffer = Vec::new();
            while let Some(Ok(chunk)) = body.next().await {
                buffer.extend(chunk);
            }

            let byte_count = *bytes.lock().await;
            let bytes = buffer.into_iter().take(byte_count).collect::<Vec<u8>>();
            // Create a stream that ends prematurely
            let stream = stream::iter(vec![
                Ok::<_, Infallible>(bytes.into_iter().collect::<Bytes>()),
                // The stream ends after sending partial data, simulating a premature close
            ]);
            let body = Body::from_stream(stream);
            return Ok(Response::new(body));
        }

        Ok(response)
    }

    enum Middleware {
        FailTheFirstTwoRequests,
        FailAfterBytes(usize),
    }

    async fn redirect_to_prefix(
        axum::extract::Path((channel, subdir, file)): axum::extract::Path<(String, String, String)>,
    ) -> Redirect {
        Redirect::permanent(&format!("https://prefix.dev/{channel}/{subdir}/{file}"))
    }

    async fn test_flaky_package_cache(archive_name: &str, middleware: Middleware) {
        // Construct a service that serves raw files from the test directory
        // build our application with a route
        let router = Router::new()
            // `GET /` goes to `root`
            .route("/{channel}/{subdir}/{file}", get(redirect_to_prefix));

        // Construct a router that returns data from the static dir but fails the first
        // try.
        let request_count = Arc::new(Mutex::new(0));

        let router = match middleware {
            Middleware::FailTheFirstTwoRequests => router.layer(middleware::from_fn_with_state(
                request_count.clone(),
                fail_the_first_two_requests,
            )),
            Middleware::FailAfterBytes(size) => router.layer(middleware::from_fn_with_state(
                (request_count.clone(), Arc::new(Mutex::new(size))),
                fail_with_half_package,
            )),
        };

        // Construct the server that will listen on localhost but with a *random port*.
        // The random port is very important because it enables creating
        // multiple instances at the same time. We need this to be able to run
        // tests in parallel.
        let addr = SocketAddr::new([127, 0, 0, 1].into(), 0);
        let listener = tokio::net::TcpListener::bind(&addr).await.unwrap();
        let addr = listener.local_addr().unwrap();

        let service = router.into_make_service();
        tokio::spawn(axum::serve(listener, service).into_future());

        let packages_dir = tempdir().unwrap();
        let cache = PackageCache::new(packages_dir.path());

        let server_url = Url::parse(&format!("http://localhost:{}", addr.port())).unwrap();

        let client = ClientBuilder::new(Client::default()).build();

        // Do the first request without
        let result = cache
            .get_or_fetch_from_url_with_retry(
                ArchiveIdentifier::try_from_filename(archive_name).unwrap(),
                server_url.join(archive_name).unwrap(),
                client.clone(),
                DoNotRetryPolicy,
                None,
            )
            .await;

        // First request without retry policy should fail
        assert_matches!(result, Err(_));
        {
            let request_count_lock = request_count.lock().await;
            assert_eq!(*request_count_lock, 1, "Expected there to be 1 request");
        }

        let retry_policy = ExponentialBackoffBuilder::default().build_with_max_retries(3);
        let client = ClientBuilder::from_client(client)
            .with(RetryTransientMiddleware::new_with_policy(retry_policy))
            .build();

        // The second one should fail after the 2nd try
        let result = cache
            .get_or_fetch_from_url_with_retry(
                ArchiveIdentifier::try_from_filename(archive_name).unwrap(),
                server_url.join(archive_name).unwrap(),
                client,
                retry_policy,
                None,
            )
            .await;

        assert!(result.is_ok());
        {
            let request_count_lock = request_count.lock().await;
            assert_eq!(*request_count_lock, 3, "Expected there to be 3 requests");
        }
    }

    #[tokio::test]
    async fn test_flaky() {
        let tar_bz2 = "conda-forge/win-64/conda-22.9.0-py310h5588dad_2.tar.bz2";
        let conda = "conda-forge/win-64/conda-22.11.1-py38haa244fe_1.conda";

        test_flaky_package_cache(tar_bz2, Middleware::FailTheFirstTwoRequests).await;
        test_flaky_package_cache(conda, Middleware::FailTheFirstTwoRequests).await;

        test_flaky_package_cache(tar_bz2, Middleware::FailAfterBytes(1000)).await;
        test_flaky_package_cache(conda, Middleware::FailAfterBytes(1000)).await;
        test_flaky_package_cache(conda, Middleware::FailAfterBytes(50)).await;
    }

    #[tokio::test]
    async fn test_multi_process() {
        let packages_dir = tempdir().unwrap();
        let cache_a = PackageCache::new(packages_dir.path());
        let cache_b = PackageCache::new(packages_dir.path());
        let cache_c = PackageCache::new(packages_dir.path());

        let package_path = get_test_data_dir().join("clobber/clobber-python-0.1.0-cpython.conda");

        // Get the file to the cache
        let cache_a_lock = cache_a
            .get_or_fetch_from_path(&package_path, None)
            .await
            .unwrap();

        assert_eq!(cache_a_lock.revision(), 1);

        // Get the file to the cache
        let cache_b_lock = cache_b
            .get_or_fetch_from_path(&package_path, None)
            .await
            .unwrap();

        assert_eq!(cache_b_lock.revision(), 1);

        // Now delete the index.json from the cache entry, effectively
        // corrupting the cache.
        std::fs::remove_file(cache_a_lock.path().join("info/index.json")).unwrap();

        // Drop previous locks to ensure the package is not locked.
        drop(cache_a_lock);
        drop(cache_b_lock);

        // Get the file to the cache
        let cache_c_lock = cache_c
            .get_or_fetch_from_path(&package_path, None)
            .await
            .unwrap();

        assert_eq!(cache_c_lock.revision(), 2);
    }

    fn get_file_name_from_path(path: &Path) -> &str {
        path.file_name().unwrap().to_str().unwrap()
    }

    #[tokio::test]
    async fn test_origin_hash_from_path() {
        let packages_dir = tempdir().unwrap();
        let package_cache_with_origin_hash = PackageCache::new(packages_dir.path());
        let package_cache_without_origin_hash =
            PackageCache::new(packages_dir.path()).with_cached_origin();

        let package_path = get_test_data_dir().join("clobber/clobber-python-0.1.0-cpython.conda");

        let cache_lock_with_origin_hash = package_cache_with_origin_hash
            .get_or_fetch_from_path(&package_path, None)
            .await
            .unwrap();

        let file_name = get_file_name_from_path(cache_lock_with_origin_hash.path());
        assert_eq!(file_name, "clobber-python-0.1.0-cpython");

        let cache_lock_without_origin_hash = package_cache_without_origin_hash
            .get_or_fetch_from_path(&package_path, None)
            .await
            .unwrap();

        let file_name = get_file_name_from_path(cache_lock_without_origin_hash.path());
        let path_hash = compute_bytes_digest::<Sha256>(package_path.to_string_lossy().as_bytes());
        let expected_file_name = format!("clobber-python-0.1.0-cpython-{path_hash:x}");
        assert_eq!(file_name, expected_file_name);
    }

    #[tokio::test]
    // Test if packages with different sha's are replaced even though they share the
    // same BucketKey.
    pub async fn test_package_cache_key_with_sha() {
        let tar_archive_path = tools::download_and_cache_file_async("https://conda.anaconda.org/robostack/linux-64/ros-noetic-rosbridge-suite-0.11.14-py39h6fdeb60_14.tar.bz2".parse().unwrap(), "4dd9893f1eee45e1579d1a4f5533ef67a84b5e4b7515de7ed0db1dd47adc6bc8").await.unwrap();

        // Create a temporary directory to store the packages
        let packages_dir = tempdir().unwrap();
        let cache = PackageCache::new(packages_dir.path());

        // Set the sha256 of the package
        let key: CacheKey = ArchiveIdentifier::try_from_path(&tar_archive_path)
            .unwrap()
            .into();
        let key = key.with_sha256(
            parse_digest_from_hex::<Sha256>(
                "4dd9893f1eee45e1579d1a4f5533ef67a84b5e4b7515de7ed0db1dd47adc6bc8",
            )
            .unwrap(),
        );

        // Get the package to the cache
        let cloned_archive_path = tar_archive_path.clone();
        let cache_lock = cache
            .get_or_fetch(
                key.clone(),
                move |destination| {
                    let cloned_archive_path = cloned_archive_path.clone();
                    async move {
                        rattler_package_streaming::tokio::fs::extract(
                            &cloned_archive_path,
                            &destination,
                        )
                        .await
                        .map(|_| ())
                    }
                },
                None,
            )
            .await
            .unwrap();

        let sha_1 = cache_lock.sha256.expect("expected sha256 to be set");
        drop(cache_lock);

        let new_sha = parse_digest_from_hex::<Sha256>(
            "5dd9893f1eee45e1579d1a4f5533ef67a84b5e4b7515de7ed0db1dd47adc6bc9",
        )
        .unwrap();
        let key = key.with_sha256(new_sha);
        // Change the sha256 of the package
        // And expect the package to be replaced
        let should_run = Arc::new(AtomicBool::new(false));
        let cloned = should_run.clone();
        let cache_lock = cache
            .get_or_fetch(
                key.clone(),
                move |destination| {
                    let tar_archive_path = tar_archive_path.clone();
                    cloned.store(true, Ordering::Release);
                    async move {
                        rattler_package_streaming::tokio::fs::extract(
                            &tar_archive_path,
                            &destination,
                        )
                        .await
                        .map(|_| ())
                    }
                },
                None,
            )
            .await
            .unwrap();
        assert!(
            should_run.load(Ordering::Relaxed),
            "fetch function should run again"
        );
        assert_ne!(
            sha_1,
            cache_lock.sha256.expect("expected sha256 to be set"),
            "expected sha256 to be different"
        );
    }

    #[derive(Debug)]
    pub struct PackageInstallInfo {
        pub url: Url,
        // is_readonly=true and layer_num=0 means this package will be installed to the first readonly cache layer
        pub is_readonly: bool,
        pub layer_num: usize,
        pub expected_sha: String,
    }

    /// A helper function to create a layered cache, and install packages to specific layers
    async fn create_layered_cache(
        readonly_layer_count: usize,
        writable_layer_count: usize,
        packages: Vec<PackageInstallInfo>, // Use the new struct
    ) -> (PackageCache, Vec<TempDir>) {
        let mut readonly_dirs = Vec::new();
        let mut writable_dirs = Vec::new();

        for _ in 0..readonly_layer_count {
            readonly_dirs.push(tempdir().unwrap());
        }

        for _ in 0..writable_layer_count {
            writable_dirs.push(tempdir().unwrap());
        }

        let all_layers_paths: Vec<TempDir> = readonly_dirs
            .into_iter()
            .chain(writable_dirs.into_iter())
            .collect();

        let cache =
            PackageCache::new_layered(all_layers_paths.iter().map(|dir| dir.path().to_path_buf()));

        let (readonly_layers, writable_layers) = cache.inner.layers.split_at(readonly_layer_count);

        // Install the packages to the appropriate layers
        for package in packages {
            let layer = if package.is_readonly {
                &readonly_layers[package.layer_num]
            } else {
                &writable_layers[package.layer_num]
            };
            let tar_archive_path =
                tools::download_and_cache_file_async(package.url, &package.expected_sha)
                    .await
                    .unwrap();

            let key: CacheKey = ArchiveIdentifier::try_from_path(&tar_archive_path)
                .unwrap()
                .into();
            let key =
                key.with_sha256(parse_digest_from_hex::<Sha256>(&package.expected_sha).unwrap());

            layer
                .validate_or_fetch(
                    move |destination| {
                        let tar_archive_path = tar_archive_path.clone();
                        async move {
                            rattler_package_streaming::tokio::fs::extract(
                                &tar_archive_path,
                                &destination,
                            )
                            .await
                            .map(|_| ())
                        }
                    },
                    &key,
                    None,
                )
                .await
                .unwrap();
        }

        for layer in readonly_layers {
            #[cfg(unix)]
            std::fs::set_permissions(
                &layer.path,
                std::os::unix::fs::PermissionsExt::from_mode(0o555), // r_x r_x r_x
            )
            .unwrap();
            #[cfg(windows)]
            {
                let mut perms = std::fs::metadata(&layer.path).unwrap().permissions();
                perms.set_readonly(true); // Remove write permissions
                std::fs::set_permissions(&layer.path, perms).unwrap();
            }
        }
        (cache, all_layers_paths)
    }

    #[tokio::test]
    async fn test_package_only_in_readonly() {
        // Create one readonly layer and one writable layer, and install the package to the readonly layer
        let url: Url =  "https://conda.anaconda.org/robostack/linux-64/ros-noetic-rosbridge-suite-0.11.14-py39h6fdeb60_14.tar.bz2".parse().unwrap();
        let sha = "4dd9893f1eee45e1579d1a4f5533ef67a84b5e4b7515de7ed0db1dd47adc6bc8".to_string();
        let (cache, _dirs) = create_layered_cache(
            1,
            1,
            vec![PackageInstallInfo {
                url: url.clone(),
                is_readonly: true,
                layer_num: 0,
                expected_sha: sha.clone(),
            }],
        )
        .await;

        let cache_key = CacheKey::from(ArchiveIdentifier::try_from_url(&url).unwrap());
        let cache_key = cache_key.with_sha256(parse_digest_from_hex::<Sha256>(&sha).unwrap());

        let should_run = Arc::new(AtomicBool::new(false));
        let cloned = should_run.clone();

        // Fetch function shouldn't run
        cache
            .get_or_fetch(
                cache_key.clone(),
                move |_destination| {
                    cloned.store(true, Ordering::Relaxed);
                    async { Ok::<_, PackageCacheError>(()) }
                },
                None,
            )
            .await
            .unwrap();

        assert!(
            !should_run.load(Ordering::Relaxed),
            "fetch function should not be run"
        );
    }

    #[tokio::test]
    async fn test_package_only_in_writable() {
        // Create one readonly layer and one writable layer, and install the package to the readonly layer
        let url: Url =  "https://conda.anaconda.org/robostack/linux-64/ros-noetic-rosbridge-suite-0.11.14-py39h6fdeb60_14.tar.bz2".parse().unwrap();
        let sha = "4dd9893f1eee45e1579d1a4f5533ef67a84b5e4b7515de7ed0db1dd47adc6bc8".to_string();
        let (cache, _dirs) = create_layered_cache(
            1,
            1,
            vec![PackageInstallInfo {
                url: url.clone(),
                is_readonly: false,
                layer_num: 0,
                expected_sha: sha.clone(),
            }],
        )
        .await;

        let cache_key = CacheKey::from(ArchiveIdentifier::try_from_url(&url).unwrap());
        let cache_key = cache_key.with_sha256(parse_digest_from_hex::<Sha256>(&sha).unwrap());

        let should_run = Arc::new(AtomicBool::new(false));
        let cloned = should_run.clone();

        // Fetch function shouldn't run
        cache
            .get_or_fetch(
                cache_key.clone(),
                move |_destination| {
                    cloned.store(true, Ordering::Relaxed);
                    async { Ok::<_, PackageCacheError>(()) }
                },
                None,
            )
            .await
            .unwrap();

        assert!(
            !should_run.load(Ordering::Relaxed),
            "fetch function should not be run"
        );
    }

    #[tokio::test]
    async fn test_package_not_in_any_layer() {
        // Create one readonly layer and one writable layer, and install a package to the readonly layer
        let url: Url =  "https://conda.anaconda.org/robostack/linux-64/ros-noetic-rosbridge-suite-0.11.14-py39h6fdeb60_14.tar.bz2".parse().unwrap();
        let sha = "4dd9893f1eee45e1579d1a4f5533ef67a84b5e4b7515de7ed0db1dd47adc6bc8".to_string();
        let (cache, _dirs) = create_layered_cache(
            1,
            1,
            vec![PackageInstallInfo {
                url: url.clone(),
                is_readonly: true,
                layer_num: 0,
                expected_sha: sha.clone(),
            }],
        )
        .await;

        // Request a different package, not installed in any layer
        let other_url: Url =
            "https://conda.anaconda.org/conda-forge/win-64/mamba-1.1.0-py39hb3d9227_2.conda"
                .parse()
                .unwrap();
        let other_sha =
            "c172acdf9cb7655dd224879b30361a657b09bb084b65f151e36a2b51e51a080a".to_string();

        let cache_key = CacheKey::from(ArchiveIdentifier::try_from_url(&other_url).unwrap());
        let cache_key = cache_key.with_sha256(parse_digest_from_hex::<Sha256>(&other_sha).unwrap());

        let should_run = Arc::new(AtomicBool::new(false));
        let cloned = should_run.clone();

        let tar_archive_path = tools::download_and_cache_file_async(other_url, &other_sha)
            .await
            .unwrap();

        // The fetch function should run
        cache
            .get_or_fetch(
                cache_key.clone(),
                move |destination: PathBuf| {
                    let tar_archive_path = tar_archive_path.clone();
                    cloned.store(true, Ordering::Release);
                    async move {
                        rattler_package_streaming::tokio::fs::extract(
                            &tar_archive_path,
                            &destination,
                        )
                        .await
                        .map(|_| ())
                    }
                },
                None,
            )
            .await
            .unwrap();

        assert!(
            should_run.load(Ordering::Relaxed),
            "fetch function should run again"
        );
    }
}<|MERGE_RESOLUTION|>--- conflicted
+++ resolved
@@ -234,13 +234,22 @@
 impl PackageCache {
     /// Constructs a new [`PackageCache`] with only one layer.
     pub fn new(path: impl Into<PathBuf>) -> Self {
-        Self::new_layered(std::iter::once(path.into()))
+        Self::new_layered(std::iter::once(path.into()), false)
+    }
+
+    /// Adds the origin (url or path) to the cache key to avoid unwanted cache hits of packages
+    /// with packages with similar properties.
+    pub fn with_cached_origin(self) -> Self {
+        Self {
+            cache_origin: true,
+            ..self
+        }
     }
 
     /// Constructs a new [`PackageCache`] located at the specified paths.
     /// Layers are queried in the order they are provided.
     /// The first writable layer is written to.
-    pub fn new_layered<I>(paths: I) -> Self
+    pub fn new_layered<I>(paths: I, cache_origin: bool) -> Self
     where
         I: IntoIterator,
         I::Item: Into<PathBuf>,
@@ -250,25 +259,12 @@
             .map(|path| PackageCacheLayer {
                 path: path.into(),
                 packages: DashMap::default(),
-<<<<<<< HEAD
             })
             .collect();
 
         Self {
             inner: Arc::new(PackageCacheInner { layers }),
-=======
-            }),
-            cache_origin: false,
-        }
-    }
-
-    /// Adds the origin (url or path) to the cache key to avoid unwanted cache hits of packages
-    /// with packages with similar properties.
-    pub fn with_cached_origin(self) -> Self {
-        Self {
-            cache_origin: true,
-            ..self
->>>>>>> 732dd906
+            cache_origin: cache_origin,
         }
     }
 
@@ -305,19 +301,8 @@
         Fut: Future<Output = Result<(), E>> + Send + 'static,
         E: std::error::Error + Send + Sync + 'static,
     {
-<<<<<<< HEAD
         let cache_key = pkg.into();
         let (_, writable_layers) = self.split_layers();
-=======
-        let cache_key: CacheKey = pkg.into();
-        let cache_path = self.inner.path.join(cache_key.to_string());
-        let cache_entry = self
-            .inner
-            .packages
-            .entry(cache_key.clone().into())
-            .or_default()
-            .clone();
->>>>>>> 732dd906
 
         for layer in self.inner.layers.iter() {
             let cache_path = layer.path.join(cache_key.to_string());
@@ -629,11 +614,7 @@
             tracing::debug!("cache directory does not exist");
         } else if hash_mismatch {
             tracing::warn!(
-<<<<<<< HEAD
-                "hash mismatch, wanted a package with hash {} but the cached package has hash {}",
-=======
                 "hash mismatch, wanted a package with hash {} but the cached package has hash {}, fetching package",
->>>>>>> 732dd906
                 given_sha.map_or(String::from("<unknown>"), |s| format!("{s:x}")),
                 locked_sha256.map_or(String::from("<unknown>"), |s| format!("{s:x}"))
             );
@@ -1163,7 +1144,7 @@
             .collect();
 
         let cache =
-            PackageCache::new_layered(all_layers_paths.iter().map(|dir| dir.path().to_path_buf()));
+            PackageCache::new_layered(all_layers_paths.iter().map(|dir| dir.path().to_path_buf()), false);
 
         let (readonly_layers, writable_layers) = cache.inner.layers.split_at(readonly_layer_count);
 
