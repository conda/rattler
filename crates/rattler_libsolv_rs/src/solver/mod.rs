--- conflicted
+++ resolved
@@ -1042,17 +1042,19 @@
 #[cfg(test)]
 mod test {
     use super::*;
-<<<<<<< HEAD
-    use crate::{Candidates, Dependencies, VersionTrait};
+    use crate::{
+        Candidates,
+        Dependencies,
+        solvable::Solvable,
+        DefaultSolvableDisplay
+    };
     use indexmap::IndexMap;
-    use std::collections::HashMap;
-=======
-    use crate::solvable::Solvable;
-    use crate::DefaultSolvableDisplay;
->>>>>>> 55c6f11c
-    use std::fmt::{Debug, Display, Formatter};
-    use std::ops::Range;
-    use std::str::FromStr;
+    use std::{
+        collections::HashMap,
+        fmt::{Debug, Display, Formatter},
+        ops::Range,
+        str::FromStr
+    };
 
     // Let's define our own packaging version system and dependency specification.
     // This is a very simple version system, where a package is identified by a name and a version
@@ -1073,13 +1075,9 @@
         fn name(&self) -> &Self::Name;
     }
 
-<<<<<<< HEAD
-=======
-    #[derive(Debug, Ord, PartialOrd, Eq, PartialEq)]
->>>>>>> 55c6f11c
     /// This is `Pack` which is a unique version and name in our bespoke packaging system
+    #[derive(Debug, Ord, PartialOrd, Eq, PartialEq, Copy, Clone, Hash)]
     #[repr(transparent)]
-    #[derive(Debug, PartialEq, Eq, Hash, Clone, Copy)]
     struct Pack(u32);
 
     impl From<u32> for Pack {
@@ -1362,13 +1360,8 @@
             .resolve_solvable_inner(solved.steps[0])
             .package();
 
-<<<<<<< HEAD
         assert_eq!(solver.pool().resolve_package_name(solvable.name), "asdf");
-        assert_eq!(solvable.inner.version(), 1);
-=======
-        assert_eq!(solver.pool.resolve_package_name(solvable.name), "asdf");
         assert_eq!(solvable.inner.0, 1);
->>>>>>> 55c6f11c
     }
 
     /// Test if we can also select a nested version
@@ -1389,25 +1382,17 @@
             .pool()
             .resolve_solvable_inner(solved.steps[0])
             .package();
-<<<<<<< HEAD
+
         assert_eq!(solver.pool().resolve_package_name(solvable.name), "asdf");
-        assert_eq!(solvable.inner.version(), 1);
-=======
-        assert_eq!(solver.pool.resolve_package_name(solvable.name), "asdf");
         assert_eq!(solvable.inner.0, 1);
->>>>>>> 55c6f11c
 
         let solvable = solver
             .pool()
             .resolve_solvable_inner(solved.steps[1])
             .package();
-<<<<<<< HEAD
+
         assert_eq!(solver.pool().resolve_package_name(solvable.name), "efgh");
-        assert_eq!(solvable.inner.version(), 4);
-=======
-        assert_eq!(solver.pool.resolve_package_name(solvable.name), "efgh");
         assert_eq!(solvable.inner.0, 4);
->>>>>>> 55c6f11c
     }
 
     /// Test if we can resolve multiple versions at once
@@ -1429,25 +1414,17 @@
             .pool()
             .resolve_solvable_inner(solved.steps[0])
             .package();
-<<<<<<< HEAD
+
         assert_eq!(solver.pool().resolve_package_name(solvable.name), "asdf");
-        assert_eq!(solvable.inner.version(), 2);
-=======
-        assert_eq!(solver.pool.resolve_package_name(solvable.name), "asdf");
         assert_eq!(solvable.inner.0, 2);
->>>>>>> 55c6f11c
 
         let solvable = solver
             .pool()
             .resolve_solvable_inner(solved.steps[1])
             .package();
-<<<<<<< HEAD
+
         assert_eq!(solver.pool().resolve_package_name(solvable.name), "efgh");
-        assert_eq!(solvable.inner.version(), 5);
-=======
-        assert_eq!(solver.pool.resolve_package_name(solvable.name), "efgh");
         assert_eq!(solvable.inner.0, 5);
->>>>>>> 55c6f11c
     }
 
     /// In case of a conflict the version should not be selected with the conflict
@@ -1500,41 +1477,18 @@
             .pool()
             .resolve_solvable_inner(solved.steps[0])
             .package();
-<<<<<<< HEAD
+
         assert_eq!(solver.pool().resolve_package_name(solvable.name), "asdf");
-        assert_eq!(solvable.inner.version(), 3);
-=======
-        assert_eq!(solver.pool.resolve_package_name(solvable.name), "asdf");
         assert_eq!(solvable.inner.0, 3);
->>>>>>> 55c6f11c
     }
 
     /// Locking a specific package version in this case a lower version namely `3` should result
     /// in the higher package not being considered
     #[test]
     fn test_resolve_locked_top_level() {
-<<<<<<< HEAD
         let mut provider =
             BundleBoxProvider::from_packages(&[("asdf", 4, vec![]), ("asdf", 3, vec![])]);
         provider.set_locked("asdf", 3);
-=======
-        let mut pool = pool::<Spec, _>(&[("asdf", 4, vec![]), ("asdf", 3, vec![])]);
-
-        let locked = pool
-            .solvables
-            .as_slice()
-            .iter()
-            .position(|s: &Solvable<_>| {
-                if let Some(package) = s.get_package() {
-                    package.inner.0 == 3
-                } else {
-                    false
-                }
-            })
-            .unwrap();
-
-        let locked = SolvableId::from_usize(locked);
->>>>>>> 55c6f11c
 
         let requirements = provider.requirements(&["asdf"]);
 
@@ -1563,27 +1517,7 @@
             ("fgh", 1, vec![]),
         ]);
 
-<<<<<<< HEAD
         provider.set_locked("fgh", 1);
-=======
-        let locked = pool
-            .solvables
-            .as_slice()
-            .iter()
-            .position(|s| {
-                if let Some(package) = s.get_package() {
-                    package.inner.0 == 1
-                } else {
-                    false
-                }
-            })
-            .unwrap();
-
-        let locked = SolvableId::from_usize(locked);
-
-        let mut jobs = install(&mut pool, &["asdf"]);
-        jobs.lock(locked);
->>>>>>> 55c6f11c
 
         let requirements = provider.requirements(&["asdf"]);
         let mut solver = Solver::new(provider);
@@ -1594,13 +1528,9 @@
             .pool()
             .resolve_solvable_inner(solved.steps[0])
             .package();
-<<<<<<< HEAD
+
         assert_eq!(solver.pool().resolve_package_name(solvable.name), "asdf");
-        assert_eq!(solvable.inner.version(), 4);
-=======
-        assert_eq!(solver.pool.resolve_package_name(solvable.name), "asdf");
         assert_eq!(solvable.inner.0, 4);
->>>>>>> 55c6f11c
     }
 
     /// Test checks if favoring without a conflict results in a package upgrade
@@ -1618,26 +1548,8 @@
         let requirements = provider.requirements(&["a", "b 2"]);
 
         // Already installed: A=1; B=1
-<<<<<<< HEAD
         let mut solver = Solver::new(provider);
         let solved = solver.solve(requirements);
-=======
-        let already_installed = pool
-            .solvables
-            .as_slice()
-            .iter()
-            .enumerate()
-            .skip(1) // Skip the root solvable
-            .filter(|(_, s)| s.package().inner.0 == 1)
-            .map(|(i, _)| SolvableId::from_usize(i));
-
-        for solvable_id in already_installed {
-            jobs.favor(solvable_id);
-        }
-
-        let mut solver = Solver::new(pool, BundleBoxProvider);
-        let solved = solver.solve(jobs);
->>>>>>> 55c6f11c
         let solved = match solved {
             Ok(solved) => solved,
             Err(p) => panic!(
@@ -1667,25 +1579,7 @@
         provider.set_favored("b", 1);
         provider.set_favored("c", 1);
 
-<<<<<<< HEAD
         let requirements = provider.requirements(&["a", "b 2"]);
-=======
-        let mut jobs = install(&mut pool, &["a", "b 2"]);
-
-        // Already installed: A=1; B=1; C=1
-        let already_installed = pool
-            .solvables
-            .as_slice()
-            .iter()
-            .enumerate()
-            .skip(1) // Skip the root solvable
-            .filter(|(_, s)| s.package().inner.0 == 1)
-            .map(|(i, _)| SolvableId::from_usize(i));
-
-        for solvable_id in already_installed {
-            jobs.favor(solvable_id);
-        }
->>>>>>> 55c6f11c
 
         let mut solver = Solver::new(provider);
         let solved = solver.solve(requirements);
