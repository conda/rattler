--- conflicted
+++ resolved
@@ -305,13 +305,7 @@
                             }
                         }
 
-<<<<<<< HEAD
-                        pool.resolve_internal_solvable(solvable_2)
-                            .display(pool)
-                            .to_string()
-=======
                         solvable_2.display(pool).to_string()
->>>>>>> 9db4c581
                     }
                     ProblemNode::UnresolvedDependency => "unresolved".to_string(),
                 };
@@ -319,12 +313,8 @@
                 write!(
                     f,
                     "\"{}\" -> \"{}\"[color={color}, label=\"{label}\"];",
-<<<<<<< HEAD
-                    solvable.display(pool), target
-=======
                     solvable.display(pool),
                     target
->>>>>>> 9db4c581
                 )?;
             }
         }
