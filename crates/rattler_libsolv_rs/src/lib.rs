//! Implements a SAT solver for dependency resolution based on the CDCL algorithm (conflict-driven
//! clause learning)
//!
//! The CDCL algorithm is masterly explained in [An Extensible
//! SAT-solver](http://minisat.se/downloads/MiniSat.pdf). Regarding the data structures used, we
//! mostly follow the approach taken by [libsolv](https://github.com/openSUSE/libsolv). The code of
//! libsolv is, however, very low level C, so if you are looking for an introduction to CDCL, you
//! are encouraged to look at the paper instead or to keep reading through this codebase and its
//! comments.

#![deny(missing_docs)]
pub(crate) mod internal;
mod pool;
pub mod problem;
pub mod range;
mod solvable;
mod solver;

use itertools::Itertools;
use std::{
    fmt::{Debug, Display},
    hash::Hash,
};

pub use internal::id::{NameId, SolvableId, VersionSetId};
pub use pool::Pool;
pub use solvable::Solvable;
<<<<<<< HEAD
pub use solver::{
    Solver,
    SolverCache
};
use std::fmt::{Debug, Display};
use std::hash::Hash;

pub(crate) use frozen_copy_map::FrozenCopyMap;
pub use mapping::Mapping;
=======
pub use solver::Solver;
>>>>>>> 9db4c581

/// The solver is based around the fact that for for every package name we are trying to find a
/// single variant. Variants are grouped by their respective package name. A package name is
/// anything that we can compare and hash for uniqueness checks.
///
/// For most implementations a package name can simply be a String. But in some more advanced cases
/// like when a single package can have additive features it can make sense to create a custom type.
///
/// A blanket trait implementation is provided for any type that implements [`Eq`] and [`Hash`].
pub trait PackageName: Eq + Hash {}
impl<N: Eq + Hash> PackageName for N {}

/// A [`VersionSet`] is describes a set of "versions". The trait defines whether a given version
/// is part of the set or not.
///
/// One could implement [`VersionSet`] for [`std::ops::Range<u32>`] where the implementation
/// returns `true` if a given `u32` is part of the range or not.
pub trait VersionSet: Debug + Display + Clone + Eq + Hash {
    /// The element type that is included in the set.
    type V: Display + Ord;

    /// Evaluate membership of a version in this set.
    fn contains(&self, v: &Self::V) -> bool;
}

/// Defines implementation specific behavior for the solver and a way for the solver to access the
/// packages that are available in the system.
pub trait DependencyProvider<VS: VersionSet, N: PackageName = String>: Sized {
    /// Returns the [`Pool`] that is used to allocate the Ids returned from this instance
    fn pool(&self) -> &Pool<VS, N>;

    /// Sort the specified solvables based on which solvable to try first. The solver will
    /// iteratively try to select the highest version. If a conflict is found with the highest
    /// version the next version is tried. This continues until a solution is found.
    fn sort_candidates(&self, solver: &SolverCache<VS, N, Self>, solvables: &mut [SolvableId]);

    /// Returns a list of solvables that should be considered when a package with the given name is
    /// requested.
    ///
    /// Returns `None` if no such package exist.
    fn get_candidates(&self, name: NameId) -> Option<Candidates>;

    /// Returns the dependencies for the specified solvable.
    fn get_dependencies(&self, solvable: SolvableId) -> Dependencies;
}

/// A list of candidate solvables for a specific package. This is returned from
/// [`DependencyProvider::get_candidates`].
#[derive(Default, Clone, Debug)]
pub struct Candidates {
    /// A list of all solvables for the package.
    pub candidates: Vec<SolvableId>,

    /// Optionally the id of the solvable that is favored over other solvables. The solver will
    /// first attempt to solve for the specified solvable but will fall back to other candidates if
    /// no solution could be found otherwise.
    ///
    /// The same behavior can be achieved by sorting this candidate to the top using the
    /// [`DependencyProvider::sort_candidates`] function but using this method providers better
    /// error messages to the user.
    pub favored: Option<SolvableId>,

    /// If specified this is the Id of the only solvable that can be selected. Although it would
    /// also be possible to simply return a single candidate using this field provides better error
    /// messages to the user.
    pub locked: Option<SolvableId>,
}

/// Holds information about the dependencies of a package.
#[derive(Default, Clone, Debug)]
pub struct Dependencies {
    /// Defines which packages should be installed alongside the depending package and the
    /// constraints applied to the package.
    pub requirements: Vec<VersionSetId>,

    /// Defines additional constraints on packages that may or may not be part of the solution.
    /// Different from `requirements` packages in this set are not necessarily included in the
    /// solution. Only when one or more packages list the package in their `requirements` is the
    /// package also added to the solution.
    ///
    /// This is often useful to use for optional dependencies.
    pub constrains: Vec<VersionSetId>,
}

/// Defines how merged candidates should be displayed.
pub trait SolvableDisplay<VS: VersionSet, Name: PackageName = String> {
    /// A method that is used to display multiple solvables in a user friendly way.
    /// For example the conda provider should only display the versions (not build strings etc.)
    /// and merges multiple solvables into one line.
    fn display_candidates(&self, pool: &Pool<VS, Name>, candidates: &[SolvableId]) -> String;
}

/// Display merged candidates on single line with `|` as separator.
pub struct DefaultSolvableDisplay;

impl<VS: VersionSet, Name: Hash + Eq> SolvableDisplay<VS, Name> for DefaultSolvableDisplay
where
    VS::V: Ord,
{
    fn display_candidates(
        &self,
        pool: &Pool<VS, Name>,
        merged_candidates: &[SolvableId],
    ) -> String {
        merged_candidates
            .iter()
            .map(|&id| &pool.resolve_solvable(id).inner)
            .sorted()
            .map(|s| s.to_string())
            .join(" | ")
    }
}<|MERGE_RESOLUTION|>--- conflicted
+++ resolved
@@ -17,27 +17,18 @@
 mod solver;
 
 use itertools::Itertools;
+
+pub use internal::{
+    id::{NameId, SolvableId, VersionSetId},
+    mapping::Mapping,
+};
+pub use pool::Pool;
+pub use solvable::Solvable;
+pub use solver::{Solver, SolverCache};
 use std::{
     fmt::{Debug, Display},
     hash::Hash,
 };
-
-pub use internal::id::{NameId, SolvableId, VersionSetId};
-pub use pool::Pool;
-pub use solvable::Solvable;
-<<<<<<< HEAD
-pub use solver::{
-    Solver,
-    SolverCache
-};
-use std::fmt::{Debug, Display};
-use std::hash::Hash;
-
-pub(crate) use frozen_copy_map::FrozenCopyMap;
-pub use mapping::Mapping;
-=======
-pub use solver::Solver;
->>>>>>> 9db4c581
 
 /// The solver is based around the fact that for for every package name we are trying to find a
 /// single variant. Variants are grouped by their respective package name. A package name is
