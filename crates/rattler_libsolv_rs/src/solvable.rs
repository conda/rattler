--- conflicted
+++ resolved
@@ -1,10 +1,6 @@
 use crate::internal::id::NameId;
 
-<<<<<<< HEAD
-use crate::{PackageName, Pool, SolvableId, VersionSet};
-=======
 use crate::{PackageName, Pool, VersionSet};
->>>>>>> 9db4c581
 use std::fmt::{Display, Formatter};
 
 /// A solvable represents a single candidate of a package.
@@ -66,27 +62,6 @@
         self.get_solvable().expect("unexpected root solvable")
     }
 
-<<<<<<< HEAD
-    pub fn display<'a, VS: VersionSet<V = V>, N: PackageName + Display>(
-        &'a self,
-        pool: &'a Pool<VS, N>,
-    ) -> SolvableDisplay<VS, N> {
-        SolvableDisplay {
-            pool,
-            solvable_id: self,
-        }
-    }
-}
-
-pub struct SolvableDisplay<'pool, VS: VersionSet, N: PackageName + Display> {
-    pool: &'pool Pool<VS, N>,
-    solvable_id: &'pool InternalSolvable<VS::V>,
-}
-
-impl<'pool, VS: VersionSet, N: PackageName + Display> Display for SolvableDisplay<'pool, VS, N> {
-    fn fmt(&self, f: &mut Formatter<'_>) -> std::fmt::Result {
-        match &self.solvable_id.inner {
-=======
     pub fn display<'pool, VS: VersionSet<V = V>, N: PackageName + Display>(
         &'pool self,
         pool: &'pool Pool<VS, N>,
@@ -106,7 +81,6 @@
 impl<'pool, VS: VersionSet, N: PackageName + Display> Display for DisplaySolvable<'pool, VS, N> {
     fn fmt(&self, f: &mut Formatter<'_>) -> std::fmt::Result {
         match &self.solvable.inner {
->>>>>>> 9db4c581
             SolvableInner::Root => write!(f, "<root>"),
             SolvableInner::Package(p) => {
                 write!(f, "{}={}", self.pool.resolve_package_name(p.name), &p.inner)
