pub mod upload;
pub(crate) mod utils;

<<<<<<< HEAD
use crate::upload::opt::{AnacondaOpts, ArtifactoryOpts, CondaForgeOpts, PrefixOpts};
use crate::utils::server_util::{
    check_server_type, extract_anaconda_info, extract_artifactory_info, extract_conda_forge_info,
    extract_prefix_info, extract_quetz_info, SimpleServerType,
};
use crate::utils::tool_configuration;
=======
>>>>>>> 9d7a507c
use miette::IntoDiagnostic;
use rattler_conda_types::package::ArchiveType;
use upload::opt::{
    AnacondaData, ArtifactoryData, CondaForgeData, PrefixData, QuetzData, QuetzOpts, ServerType,
    UploadOpts,
};

<<<<<<< HEAD
#[cfg(feature = "s3")]
use crate::upload::opt::S3Opts;
#[cfg(feature = "s3")]
use crate::utils::server_util::extract_s3_info;

=======
use crate::utils::tool_configuration;
>>>>>>> 9d7a507c
/// Upload package to different channels
pub async fn upload_from_args(args: UploadOpts) -> miette::Result<()> {
    // Validate package files are provided
    if args.package_files.is_empty() {
        return Err(miette::miette!("No package files were provided."));
    }

    // Validate all files are conda packages
    for package_file in &args.package_files {
        if ArchiveType::try_from(package_file).is_none() {
            return Err(miette::miette!(
                "The file {} does not appear to be a conda package.",
                package_file.to_string_lossy()
            ));
        }
    }

    // Initialize authentication store
    let store = tool_configuration::get_auth_store(args.common.auth_file, args.auth_store)
        .into_diagnostic()?;

    // Check server type from host (if provided)
    let detected_type: SimpleServerType = match &args.host {
        Some(host_url) => check_server_type(host_url),
        None => SimpleServerType::Unknown,
    };

    // Use detected type if available, otherwise fall back to provided server_type
    let server_type = match detected_type {
        SimpleServerType::Unknown => {
            // If detection failed, use provided subcommand server_type or return error
            match args.server_type {
                Some(server_type) => server_type,
                None => {
                    return Err(std::io::Error::new(
                        std::io::ErrorKind::InvalidInput,
                        "Cannot determine server type from host and no server type provided",
                    ))
                    .into_diagnostic()
                }
            }
        }
        SimpleServerType::Quetz => {
            let host_url = args.host.as_ref().unwrap();
            let (base_url, channel) =
                extract_quetz_info(host_url).expect("Failed to parse Quetz URL");
            ServerType::Quetz(QuetzOpts {
                url: base_url,
                channels: channel,
                api_key: None,
            })
        }
        SimpleServerType::Artifactory => {
            let host_url = args.host.as_ref().unwrap();
            let (base_url, channel) =
                extract_artifactory_info(host_url).expect("Failed to parse Artifactory URL");
            ServerType::Artifactory(ArtifactoryOpts {
                url: base_url,
                channels: channel,
                username: None,
                password: None,
                token: None,
            })
        }
        SimpleServerType::Prefix => {
            let host_url = args.host.as_ref().unwrap();
            let (base_url, channel) =
                extract_prefix_info(host_url).expect("Failed to parse Prefix URL");
            ServerType::Prefix(PrefixOpts {
                url: base_url,
                channel,
                api_key: None,
                attestation: None,
                skip_existing: false,
            })
        }
        SimpleServerType::Anaconda => {
            let host_url = args.host.as_ref().unwrap();
            let (base_url, channel) =
                extract_anaconda_info(host_url).expect("Failed to parse Anaconda URL");
            ServerType::Anaconda(AnacondaOpts {
                url: Some(base_url),
                channels: Some(channel),
                api_key: None,
                owner: "".to_string(),
                force: false,
            })
        }
        #[cfg(feature = "s3")]
        SimpleServerType::S3 => {
            let host_url = args.host.as_ref().unwrap();
            let (base_url, channel, region) =
                extract_s3_info(host_url).expect("Failed to parse S3 URL");
            ServerType::S3(S3Opts {
                endpoint_url: base_url,
                channel,
                region,
                force_path_style: false,
                secret_access_key: None,
                session_token: None,
                access_key_id: None,
            })
        }
        SimpleServerType::CondaForge => {
            let host_url = args.host.as_ref().unwrap();
            let (base_url, channel) =
                extract_conda_forge_info(host_url).expect("Failed to parse Conda Forge URL");
            ServerType::CondaForge(CondaForgeOpts {
                anaconda_url: Some(base_url),
                staging_channel: Some(channel),
                staging_token: "".to_string(),
                feedstock: "".to_string(),
                feedstock_token: "".to_string(),
                validation_endpoint: None,
                provider: None,
                dry_run: false,
            })
        }
    };
    // Upload handler based on server type
    match server_type {
        ServerType::Quetz(quetz_opts) => {
            let quetz_data = QuetzData::from(quetz_opts);
            upload::upload_package_to_quetz(&store, &args.package_files, quetz_data).await
        }
        ServerType::Artifactory(artifactory_opts) => {
            let artifactory_data = ArtifactoryData::try_from(artifactory_opts)?;

            upload::upload_package_to_artifactory(&store, &args.package_files, artifactory_data)
                .await
        }
        ServerType::Prefix(prefix_opts) => {
            let prefix_data = PrefixData::from(prefix_opts);
            upload::upload_package_to_prefix(&store, &args.package_files, prefix_data).await
        }
        ServerType::Anaconda(anaconda_opts) => {
            let anaconda_data = AnacondaData::from(anaconda_opts);
            upload::upload_package_to_anaconda(&store, &args.package_files, anaconda_data).await
        }
        #[cfg(feature = "s3")]
        ServerType::S3(s3_opts) => {
            upload::upload_package_to_s3(
                &store,
                s3_opts.channel,
                s3_opts.credentials.into(),
                &args.package_files,
                s3_opts.force,
            )
            .await
        }
        ServerType::CondaForge(conda_forge_opts) => {
            let conda_forge_data = CondaForgeData::from(conda_forge_opts);
            upload::conda_forge::upload_packages_to_conda_forge(
                &args.package_files,
                conda_forge_data,
            )
            .await
        }
    }
}<|MERGE_RESOLUTION|>--- conflicted
+++ resolved
@@ -1,15 +1,12 @@
 pub mod upload;
 pub(crate) mod utils;
 
-<<<<<<< HEAD
 use crate::upload::opt::{AnacondaOpts, ArtifactoryOpts, CondaForgeOpts, PrefixOpts};
 use crate::utils::server_util::{
     check_server_type, extract_anaconda_info, extract_artifactory_info, extract_conda_forge_info,
     extract_prefix_info, extract_quetz_info, SimpleServerType,
 };
 use crate::utils::tool_configuration;
-=======
->>>>>>> 9d7a507c
 use miette::IntoDiagnostic;
 use rattler_conda_types::package::ArchiveType;
 use upload::opt::{
@@ -17,15 +14,11 @@
     UploadOpts,
 };
 
-<<<<<<< HEAD
 #[cfg(feature = "s3")]
-use crate::upload::opt::S3Opts;
+use crate::upload::opt::{S3Data, S3Opts};
 #[cfg(feature = "s3")]
 use crate::utils::server_util::extract_s3_info;
 
-=======
-use crate::utils::tool_configuration;
->>>>>>> 9d7a507c
 /// Upload package to different channels
 pub async fn upload_from_args(args: UploadOpts) -> miette::Result<()> {
     // Validate package files are provided
@@ -117,16 +110,17 @@
         #[cfg(feature = "s3")]
         SimpleServerType::S3 => {
             let host_url = args.host.as_ref().unwrap();
-            let (base_url, channel, region) =
+            let (endpoint_url, channel, region) =
                 extract_s3_info(host_url).expect("Failed to parse S3 URL");
             ServerType::S3(S3Opts {
-                endpoint_url: base_url,
                 channel,
+                endpoint_url,
                 region,
                 force_path_style: false,
+                access_key_id: None,
                 secret_access_key: None,
                 session_token: None,
-                access_key_id: None,
+                credentials: None,
             })
         }
         SimpleServerType::CondaForge => {
@@ -167,12 +161,13 @@
         }
         #[cfg(feature = "s3")]
         ServerType::S3(s3_opts) => {
+            let s3_data = S3Data::from(s3_opts);
             upload::upload_package_to_s3(
                 &store,
-                s3_opts.channel,
-                s3_opts.credentials.into(),
+                s3_data.channel,
+                s3_data.credentials,
                 &args.package_files,
-                s3_opts.force,
+                false, // force parameter - using false as default
             )
             .await
         }
