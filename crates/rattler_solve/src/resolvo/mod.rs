//! Provides an solver implementation based on the [`resolvo`] crate.

use std::{
    cell::RefCell,
    cmp::Ordering,
    collections::{HashMap, HashSet},
    fmt::{Display, Formatter},
    marker::PhantomData,
};

use chrono::{DateTime, Utc};
use conda_sorting::SolvableSorter;
use itertools::Itertools;
use rattler_conda_types::{
<<<<<<< HEAD
    package::ArchiveType, version_spec::EqualityOperator, BuildNumberSpec, GenericVirtualPackage,
    MatchSpec, MatchSpecCondition, Matches, NamelessMatchSpec, OrdOperator, PackageName,
    PackageRecord, ParseMatchSpecError, ParseStrictness, RepoDataRecord, SolverResult,
    StringMatcher, VersionSpec,
=======
    package::ArchiveType, GenericVirtualPackage, MatchSpec, Matches, NamelessMatchSpec,
    PackageName, ParseMatchSpecError, ParseStrictness, RepoDataRecord, SolverResult,
>>>>>>> acd5ccf2
};
use resolvo::{
    utils::{Pool, VersionSet},
    Candidates, Condition, ConditionId, ConditionalRequirement, Dependencies, DependencyProvider,
<<<<<<< HEAD
    HintDependenciesAvailable, Interner, KnownDependencies, NameId, Problem, Requirement,
    SolvableId, Solver as LibSolvRsSolver, SolverCache, StringId, UnsolvableOrCancelled,
    VersionSetId, VersionSetUnionId,
=======
    HintDependenciesAvailable, Interner, KnownDependencies, NameId, Problem, SolvableId,
    Solver as LibSolvRsSolver, SolverCache, StringId, UnsolvableOrCancelled, VersionSetId,
    VersionSetUnionId,
>>>>>>> acd5ccf2
};

use crate::{
    resolvo::conda_sorting::CompareStrategy, ChannelPriority, IntoRepoData, SolveError,
    SolveStrategy, SolverRepoData, SolverTask,
};

mod conda_sorting;

/// Represents the information required to load available packages into libsolv
/// for a single channel and platform combination
#[derive(Clone)]
pub struct RepoData<'a> {
    /// The actual records after parsing `repodata.json`
    pub records: Vec<&'a RepoDataRecord>,
}

impl<'a> FromIterator<&'a RepoDataRecord> for RepoData<'a> {
    fn from_iter<T: IntoIterator<Item = &'a RepoDataRecord>>(iter: T) -> Self {
        Self {
            records: Vec::from_iter(iter),
        }
    }
}

impl<'a> SolverRepoData<'a> for RepoData<'a> {}

/// Wrapper around `MatchSpec` so that we can use it in the `resolvo` pool
#[allow(clippy::large_enum_variant)]
#[derive(Debug, Clone, Eq, PartialEq, Hash)]
pub enum SolverMatchSpec<'a> {
    /// Represents a requirement on another package.
    MatchSpec(NamelessMatchSpec),

    /// The name already uniquely identifies a single package. So we don't need
    /// any special "spec". here.
    Extra,

    /// A helper variant to make sure we can add a lifetime to this enum.
    _Phantom(PhantomData<&'a ()>),
}

impl From<NamelessMatchSpec> for SolverMatchSpec<'_> {
    fn from(value: NamelessMatchSpec) -> Self {
        SolverMatchSpec::MatchSpec(value)
    }
}

impl Display for SolverMatchSpec<'_> {
    fn fmt(&self, f: &mut Formatter<'_>) -> std::fmt::Result {
        match self {
            SolverMatchSpec::MatchSpec(spec) => {
                write!(f, "{spec}")
            }
            SolverMatchSpec::Extra => Ok(()),
            SolverMatchSpec::_Phantom(_) => unreachable!(),
        }
    }
}

impl<'a> VersionSet for SolverMatchSpec<'a> {
    type V = SolverPackageRecord<'a>;
}

/// Wrapper around [`RepoDataRecord`] so that we can use it in resolvo pool.
/// Also represents a virtual package or an extra of a package.
#[derive(Eq, PartialEq)]
pub enum SolverPackageRecord<'a> {
    /// Represents a record from the repodata
    Record(&'a RepoDataRecord),

    /// Represents a virtual package.
    VirtualPackage(&'a GenericVirtualPackage),

    /// Represents a named extra for a particular package name. e.g.
    /// `numpy[blas]`
    Extra {
        /// The name of the package
        package: PackageName,

        /// The extra to activate in the package
        extra: String,
    },
}

impl PartialOrd<Self> for SolverPackageRecord<'_> {
    fn partial_cmp(&self, other: &Self) -> Option<Ordering> {
        Some(self.cmp(other))
    }
}

impl Ord for SolverPackageRecord<'_> {
    fn cmp(&self, other: &Self) -> Ordering {
        self.name()
            .cmp(other.name())
            .then_with(|| self.extra().cmp(&other.extra()))
            .then_with(|| self.version().cmp(&other.version()))
            .then_with(|| self.build_number().cmp(&other.build_number()))
            .then_with(|| self.timestamp().cmp(&other.timestamp()))
    }
}

impl SolverPackageRecord<'_> {
    fn name(&self) -> &PackageName {
        match self {
            SolverPackageRecord::Record(rec) => &rec.package_record.name,
            SolverPackageRecord::Extra { package, .. } => package,
            SolverPackageRecord::VirtualPackage(rec) => &rec.name,
        }
    }

    fn extra(&self) -> Option<&String> {
        match self {
            SolverPackageRecord::Extra { extra, .. } => Some(extra),
            SolverPackageRecord::Record(_) | SolverPackageRecord::VirtualPackage(_) => None,
        }
    }

    fn version(&self) -> Option<&rattler_conda_types::Version> {
        match self {
            SolverPackageRecord::Record(rec) => Some(rec.package_record.version.version()),
            SolverPackageRecord::VirtualPackage(rec) => Some(&rec.version),
            SolverPackageRecord::Extra { .. } => None,
        }
    }

    fn track_features(&self) -> &[String] {
        const EMPTY: [String; 0] = [];
        match self {
            SolverPackageRecord::Record(rec) => &rec.package_record.track_features,
            SolverPackageRecord::Extra { .. } | SolverPackageRecord::VirtualPackage(..) => &EMPTY,
        }
    }

    fn build_number(&self) -> u64 {
        match self {
            SolverPackageRecord::Record(rec) => rec.package_record.build_number,
            SolverPackageRecord::Extra { .. } | SolverPackageRecord::VirtualPackage(..) => 0,
        }
    }

    fn timestamp(&self) -> Option<&chrono::DateTime<chrono::Utc>> {
        match self {
            SolverPackageRecord::Record(rec) => rec.package_record.timestamp.as_ref(),
            SolverPackageRecord::Extra { .. } | SolverPackageRecord::VirtualPackage(..) => None,
        }
    }
}

impl Display for SolverPackageRecord<'_> {
    fn fmt(&self, f: &mut Formatter<'_>) -> std::fmt::Result {
        match self {
            SolverPackageRecord::Record(rec) => {
                write!(f, "{}", &rec.package_record)
            }
            SolverPackageRecord::Extra { package, extra } => {
                write!(f, "{}[{}]", package.as_normalized(), extra)
            }
            SolverPackageRecord::VirtualPackage(rec) => {
                write!(f, "{rec}")
            }
        }
    }
}

/// Represents the type of name that is being used in the pool.
#[derive(Debug, Clone, Eq, PartialEq, Hash)]
pub enum NameType {
    /// A simple package
    Base(String),

    /// An extra of a package (e.g. `numpy[blas]`)
    Extra {
        /// The package name
        package: String,

        /// The extra to activate.
        extra: String,
    },
}

impl Display for NameType {
    fn fmt(&self, f: &mut Formatter<'_>) -> std::fmt::Result {
        match self {
            NameType::Base(name) => write!(f, "{name}"),
            NameType::Extra { package, extra } => write!(f, "{package}[{extra}]"),
        }
    }
}

impl Ord for NameType {
    fn cmp(&self, other: &Self) -> std::cmp::Ordering {
        match (self, other) {
            // Compare names first, then extras
            (NameType::Base(name1), NameType::Base(name2)) => name1.cmp(name2),
            (
                NameType::Extra {
                    package: a,
                    extra: extra_a,
                },
                NameType::Extra {
                    package: b,
                    extra: extra_b,
                },
            ) => a.cmp(b).then_with(|| extra_a.cmp(extra_b)),
            (NameType::Base(_), NameType::Extra { .. }) => std::cmp::Ordering::Greater,
            (NameType::Extra { .. }, NameType::Base(_)) => std::cmp::Ordering::Less,
        }
    }
}

impl PartialOrd for NameType {
    fn partial_cmp(&self, other: &Self) -> Option<std::cmp::Ordering> {
        Some(self.cmp(other))
    }
}

impl From<&PackageName> for NameType {
    fn from(value: &PackageName) -> Self {
        NameType::Base(value.as_normalized().to_owned())
    }
}

type MatchSpecParseCache = HashMap<String, (Vec<VersionSetId>, Option<ConditionId>)>;
/// An implement of [`resolvo::DependencyProvider`] that implements the
/// ecosystem behavior for conda. This allows resolvo to solve for conda
/// packages.
#[derive(Default)]
pub struct CondaDependencyProvider<'a> {
    /// The pool that deduplicates data used by the provider.
    pub pool: Pool<SolverMatchSpec<'a>, NameType>,
    name_to_condition: RefCell<HashMap<NameId, ConditionId>>,

    /// Holds all the cached candidates for each package name.
    records: HashMap<NameId, Candidates>,

    matchspec_to_highest_version:
        RefCell<HashMap<VersionSetId, Option<(rattler_conda_types::Version, bool)>>>,

    parse_match_spec_cache: RefCell<MatchSpecParseCache>,

    stop_time: Option<std::time::SystemTime>,

    strategy: SolveStrategy,

    direct_dependencies: HashSet<NameId>,
}

impl<'a> CondaDependencyProvider<'a> {
    /// Constructs a new provider.
    #[allow(clippy::too_many_arguments)]
    pub fn new(
        repodata: impl IntoIterator<Item = RepoData<'a>>,
        favored_records: &'a [RepoDataRecord],
        locked_records: &'a [RepoDataRecord],
        virtual_packages: &'a [GenericVirtualPackage],
        match_specs: &[MatchSpec],
        stop_time: Option<std::time::SystemTime>,
        channel_priority: ChannelPriority,
        exclude_newer: Option<DateTime<Utc>>,
        strategy: SolveStrategy,
    ) -> Result<Self, SolveError> {
        let pool = Pool::default();
        let mut records: HashMap<NameId, Candidates> = HashMap::default();

        // Add virtual packages to the records
        for virtual_package in virtual_packages {
            let name = pool.intern_package_name(&virtual_package.name);
            let solvable =
                pool.intern_solvable(name, SolverPackageRecord::VirtualPackage(virtual_package));
            records.entry(name).or_default().candidates.push(solvable);
        }

        // Compute the direct dependencies
        let direct_dependencies = match_specs
            .iter()
            .filter_map(|spec| spec.name.as_ref())
            .map(|name| pool.intern_package_name(name))
            .collect();

        // TODO: Normalize these channel names to urls so we can compare them correctly.
        let channel_specific_specs = match_specs
            .iter()
            .filter(|spec| spec.channel.is_some())
            .collect::<Vec<_>>();

        // Hashmap that maps the package name to the channel it was first found in.
        let mut package_name_found_in_channel = HashMap::<String, &Option<String>>::new();

        // Add additional records
        for repo_data in repodata {
            // Iterate over all records and dedup records that refer to the same package
            // data but with different archive types. This can happen if you
            // have two variants of the same package but with different
            // extensions. We prefer `.conda` packages over `.tar.bz`.
            //
            // Its important to insert the records in the same order as how they were
            // presented to this function to ensure that each solve is
            // deterministic. Iterating over HashMaps is not deterministic at
            // runtime so instead we store the values in a Vec as we iterate over the
            // records. This guarantees that the order of records remains the same over
            // runs.
            let mut ordered_repodata = Vec::with_capacity(repo_data.records.len());
            let mut package_to_type: HashMap<&str, (ArchiveType, usize, bool)> =
                HashMap::with_capacity(repo_data.records.len());

            for record in repo_data.records {
                // Determine if this record will be excluded.
                let excluded = matches!((&exclude_newer, &record.package_record.timestamp),
                    (Some(exclude_newer), Some(record_timestamp))
                        if record_timestamp > exclude_newer);

                let (file_name, archive_type) = ArchiveType::split_str(&record.file_name)
                    .unwrap_or((&record.file_name, ArchiveType::TarBz2));
                match package_to_type.get_mut(file_name) {
                    None => {
                        let idx = ordered_repodata.len();
                        ordered_repodata.push(record);
                        package_to_type.insert(file_name, (archive_type, idx, excluded));
                    }
                    Some((prev_archive_type, idx, previous_excluded)) => {
                        if *previous_excluded && !excluded {
                            // The previous package would have been excluded by the solver. If the
                            // current record won't be excluded we should always use that.
                            *prev_archive_type = archive_type;
                            ordered_repodata[*idx] = record;
                            *previous_excluded = false;
                        } else if excluded && !*previous_excluded {
                            // The previous package would not have been excluded
                            // by the solver but
                            // this one will, so we'll keep the previous one
                            // regardless of the type.
                        } else {
                            match archive_type.cmp(prev_archive_type) {
                                Ordering::Greater => {
                                    // A previous package has a worse package "type", we'll use the
                                    // current record instead.
                                    *prev_archive_type = archive_type;
                                    ordered_repodata[*idx] = record;
                                    *previous_excluded = excluded;
                                }
                                Ordering::Less => {
                                    // A previous package that we already stored
                                    // is actually a package of a better
                                    // "type" so we'll just use that instead
                                    // (.conda > .tar.bz)
                                }
                                Ordering::Equal => {
                                    return Err(SolveError::DuplicateRecords(
                                        record.file_name.clone(),
                                    ));
                                }
                            }
                        }
                    }
                }
            }

            for record in ordered_repodata {
                let package_name = pool.intern_package_name(&record.package_record.name);
                let solvable_id =
                    pool.intern_solvable(package_name, SolverPackageRecord::Record(record));

                // Update records with all entries in a single mutable borrow
                let candidates = records.entry(package_name).or_default();
                candidates.candidates.push(solvable_id);

                // Filter out any records that are newer than a specific date.
                match (&exclude_newer, &record.package_record.timestamp) {
                    (Some(exclude_newer), Some(record_timestamp))
                        if record_timestamp > exclude_newer =>
                    {
                        let reason = pool.intern_string(format!(
                            "the package is uploaded after the cutoff date of {exclude_newer}"
                        ));
                        candidates.excluded.push((solvable_id, reason));
                    }
                    _ => {}
                }

                // Add to excluded when package is not in the specified channel.
                if !channel_specific_specs.is_empty() {
                    if let Some(spec) = channel_specific_specs.iter().find(|&&spec| {
                        spec.name
                            .as_ref()
                            .expect("expecting a name")
                            .as_normalized()
                            == record.package_record.name.as_normalized()
                    }) {
                        // Check if the spec has a channel, and compare it to the repodata
                        // channel
                        if let Some(spec_channel) = &spec.channel {
                            if record.channel.as_ref() != Some(&spec_channel.canonical_name()) {
                                tracing::debug!("Ignoring {} {} because it was not requested from that channel.", &record.package_record.name.as_normalized(), match &record.channel {
                                        Some(channel) => format!("from {}", &channel),
                                        None => "without a channel".to_string(),
                                    });
                                // Add record to the excluded with reason of being in the non
                                // requested channel.
                                let message = format!(
                                    "candidate not in requested channel: '{}'",
                                    spec_channel
                                        .name
                                        .clone()
                                        .unwrap_or(spec_channel.base_url.to_string())
                                );
                                candidates
                                    .excluded
                                    .push((solvable_id, pool.intern_string(message)));
                                continue;
                            }
                        }
                    }
                }

                // Enforce channel priority
                if let (Some(first_channel), ChannelPriority::Strict) = (
                    package_name_found_in_channel.get(record.package_record.name.as_normalized()),
                    channel_priority,
                ) {
                    // Add the record to the excluded list when it is from a different channel.
                    if first_channel != &&record.channel {
                        if let Some(channel) = &record.channel {
                            tracing::debug!(
                                "Ignoring '{}' from '{}' because of strict channel priority.",
                                &record.package_record.name.as_normalized(),
                                channel
                            );
                            candidates.excluded.push((
                                solvable_id,
                                pool.intern_string(format!(
                                    "due to strict channel priority not using this option from: '{channel}'",
                                )),
                            ));
                        } else {
                            tracing::debug!(
                                    "Ignoring '{}' without a channel because of strict channel priority.",
                                    &record.package_record.name.as_normalized(),
                                );
                            candidates.excluded.push((
                                solvable_id,
                                pool.intern_string("due to strict channel priority not using from an unknown channel".to_string()),
                            ));
                        }
                    }
                } else {
                    package_name_found_in_channel.insert(
                        record.package_record.name.as_normalized().to_string(),
                        &record.channel,
                    );
                }
            }
        }

        // Add favored packages to the records
        for favored_record in favored_records {
            let name = pool.intern_package_name(&favored_record.package_record.name);
            let solvable = pool.intern_solvable(name, SolverPackageRecord::Record(favored_record));
            let candidates = records.entry(name).or_default();
            candidates.candidates.push(solvable);
            candidates.favored = Some(solvable);
        }

        for locked_record in locked_records {
            let name = pool.intern_package_name(&locked_record.package_record.name);
            let solvable = pool.intern_solvable(name, SolverPackageRecord::Record(locked_record));
            let candidates = records.entry(name).or_default();
            candidates.candidates.push(solvable);
            candidates.locked = Some(solvable);
        }

        // The dependencies for all candidates are always available.
        for candidates in records.values_mut() {
            candidates.hint_dependencies_available = HintDependenciesAvailable::All;
        }

        Ok(Self {
            pool,
            name_to_condition: RefCell::default(),
            records,
            matchspec_to_highest_version: RefCell::default(),
            parse_match_spec_cache: RefCell::default(),
            stop_time,
            strategy,
            direct_dependencies,
        })
    }

    /// Returns all package names
    pub fn package_names(&self) -> impl Iterator<Item = NameId> + use<'_, 'a> {
        self.records.keys().copied()
    }

    fn extra_condition(&self, package: &PackageName, extra: &str) -> ConditionId {
        let name_id = self.pool.intern_package_name(NameType::Extra {
            package: package.as_normalized().to_owned(),
            extra: extra.to_owned(),
        });
        let mut name_to_condition = self.name_to_condition.borrow_mut();
        *name_to_condition.entry(name_id).or_insert_with(|| {
            let version_set = extra_version_set(&self.pool, package.clone(), extra.to_owned());
            self.pool
                .intern_condition(Condition::Requirement(version_set))
        })
    }
}

/// The reason why the solver was cancelled
pub enum CancelReason {
    /// The solver was cancelled because the timeout was reached
    Timeout,
}

impl Interner for CondaDependencyProvider<'_> {
    fn display_solvable(&self, solvable: SolvableId) -> impl Display + '_ {
        &self.pool.resolve_solvable(solvable).record
    }

    fn resolve_condition(&self, condition: ConditionId) -> Condition {
        self.pool.resolve_condition(condition).clone()
    }

    fn version_sets_in_union(
        &self,
        version_set_union: VersionSetUnionId,
    ) -> impl Iterator<Item = VersionSetId> {
        self.pool.resolve_version_set_union(version_set_union)
    }

    fn display_merged_solvables(&self, solvables: &[SolvableId]) -> impl Display + '_ {
        if solvables.is_empty() {
            return String::new();
        }

        let versions = solvables
            .iter()
            .filter_map(|&id| self.pool.resolve_solvable(id).record.version())
            .sorted()
            .format(" | ");

        let name = self.display_solvable_name(solvables[0]);
        let result = format!("{name} {versions}");
        result.trim_end().to_string()
    }

    fn display_name(&self, name: NameId) -> impl Display + '_ {
        self.pool.resolve_package_name(name)
    }

    fn display_version_set(&self, version_set: VersionSetId) -> impl Display + '_ {
        self.pool.resolve_version_set(version_set)
    }

    fn display_string(&self, string_id: StringId) -> impl Display + '_ {
        self.pool.resolve_string(string_id)
    }

    fn version_set_name(&self, version_set: VersionSetId) -> NameId {
        self.pool.resolve_version_set_package_name(version_set)
    }

    fn solvable_name(&self, solvable: SolvableId) -> NameId {
        self.pool.resolve_solvable(solvable).name
    }

    fn resolve_condition(&self, condition: ConditionId) -> Condition {
        self.pool.resolve_condition(condition).clone()
    }
}

impl DependencyProvider for CondaDependencyProvider<'_> {
    async fn sort_candidates(&self, solver: &SolverCache<Self>, solvables: &mut [SolvableId]) {
        if solvables.is_empty() {
            // Short circuit if there are no solvables to sort
            return;
        }

        let mut highest_version_spec = self.matchspec_to_highest_version.borrow_mut();

        let (strategy, dependency_strategy) = match self.strategy {
            SolveStrategy::Highest => (CompareStrategy::Default, CompareStrategy::Default),
            SolveStrategy::LowestVersion => (
                CompareStrategy::LowestVersion,
                CompareStrategy::LowestVersion,
            ),
            SolveStrategy::LowestVersionDirect => {
                if self
                    .direct_dependencies
                    .contains(&self.pool.resolve_solvable(solvables[0]).name)
                {
                    (CompareStrategy::LowestVersion, CompareStrategy::Default)
                } else {
                    (CompareStrategy::Default, CompareStrategy::Default)
                }
            }
        };

        // Custom sorter that sorts by name, version, and build
        // and then by the maximalization of dependency versions
        // more information can be found at the struct location
        SolvableSorter::new(solver, strategy, dependency_strategy)
            .sort(solvables, &mut highest_version_spec);
    }

    async fn get_candidates(&self, name: NameId) -> Option<Candidates> {
        match self.pool.resolve_package_name(name) {
            NameType::Base(_) => self.records.get(&name).cloned(),
            NameType::Extra { package, extra } => {
                // For extras, we need to create a new candidates object
                // that contains only the extra solvable.
                let extra_solvable = add_extra(
                    &self.pool,
                    PackageName::new_unchecked(package),
                    extra.clone(),
                );
                Some(Candidates {
                    candidates: vec![extra_solvable],
                    favored: None,
                    locked: None,
                    excluded: Vec::new(),
                    hint_dependencies_available: HintDependenciesAvailable::All,
                })
            }
        }
    }

    async fn get_dependencies(&self, solvable: SolvableId) -> Dependencies {
        let mut dependencies = KnownDependencies::default();

        let record = match &self.pool.resolve_solvable(solvable).record {
            SolverPackageRecord::Record(rec) => rec,
            SolverPackageRecord::Extra { .. } | SolverPackageRecord::VirtualPackage(_) => {
                return Dependencies::Known(dependencies)
            }
        };

        let mut parse_match_spec_cache = self.parse_match_spec_cache.borrow_mut();

<<<<<<< HEAD
        // If this is a feature-enabled package, add its feature dependencies
        if let Some(feature_name) = feature {
            // Find the feature's dependencies
            if let Some(deps) = record
                .package_record
                .experimental_extra_depends
                .get(feature_name)
            {
                // Add each dependency for this feature
                for req in deps {
                    let version_set_id = match parse_match_spec(
                        &self.pool,
                        req,
                        &mut parse_match_spec_cache,
                    ) {
                        Ok(version_set_id) => version_set_id,
                        Err(e) => {
                            let reason = self.pool.intern_string(format!(
                                "the optional dependency '{req}' for feature '{feature_name}' failed to parse: {e}"
                            ));
                            return Dependencies::Unknown(reason);
                        }
                    };

                    let (version_set_id, condition) = version_set_id;
                    for id in version_set_id {
                        dependencies.requirements.push(ConditionalRequirement {
                            requirement: Requirement::Single(id),
                            condition,
                        });
                    }
                }
=======
        // Add regular dependencies
        for depends in record.package_record.depends.iter() {
            let version_set_id =
                match parse_match_spec(&self.pool, depends, &mut parse_match_spec_cache) {
                    Ok(version_set_id) => version_set_id,
                    Err(e) => {
                        let reason = self.pool.intern_string(format!(
                            "the dependency '{depends}' failed to parse: {e}",
                        ));
>>>>>>> acd5ccf2

                        return Dependencies::Unknown(reason);
                    }
                };

            dependencies
                .requirements
                .extend(version_set_id.into_iter().map(ConditionalRequirement::from));
        }

        // Add constraints from the record
        for constrains in record.package_record.constrains.iter() {
            let version_set_ids =
                match parse_match_spec(&self.pool, constrains, &mut parse_match_spec_cache) {
                    Ok(version_set_id) => version_set_id,
                    Err(e) => {
                        let reason = self.pool.intern_string(format!(
                            "the constrains '{constrains}' failed to parse: {e}",
                        ));

<<<<<<< HEAD
                let (version_set_id, condition) = version_set_id;
                for id in version_set_id {
                    dependencies.requirements.push(ConditionalRequirement {
                        requirement: Requirement::Single(id),
                        condition,
                    });
                }
            }
=======
                        return Dependencies::Unknown(reason);
                    }
                };
            dependencies.constrains.extend(version_set_ids);
        }
>>>>>>> acd5ccf2

        // Add extras
        for (extra, matchspec) in record
            .package_record
            .experimental_extra_depends
            .iter()
            .flat_map(|(extra, deps)| deps.iter().map(move |dep| (extra, dep)))
        {
            let version_set_ids =
                match parse_match_spec(&self.pool, matchspec, &mut parse_match_spec_cache) {
                    Ok(version_set_id) => version_set_id,
                    Err(e) => {
                        let reason = self.pool.intern_string(format!(
                            "the constrains '{matchspec}' failed to parse: {e}",
                        ));

<<<<<<< HEAD
                            return Dependencies::Unknown(reason);
                        }
                    };
                for version_set_id in version_set_id.0 {
                    dependencies.constrains.push(version_set_id);
                }
=======
                        return Dependencies::Unknown(reason);
                    }
                };

            // Add them as conditional requirements (e.g. `numpy; if extra`).
            let condition_id = self.extra_condition(&record.package_record.name, extra);
            for version_set_id in version_set_ids {
                dependencies.requirements.push(ConditionalRequirement {
                    requirement: version_set_id.into(),
                    condition: Some(condition_id),
                });
>>>>>>> acd5ccf2
            }
        }

        Dependencies::Known(dependencies)
    }

    async fn filter_candidates(
        &self,
        candidates: &[SolvableId],
        version_set: VersionSetId,
        inverse: bool,
    ) -> Vec<SolvableId> {
        let spec = self.pool.resolve_version_set(version_set);
        match spec {
            SolverMatchSpec::MatchSpec(spec) => {
                candidates
                    .iter()
                    .copied()
                    .filter(|c| {
                        let record = &self.pool.resolve_solvable(*c).record;
                        match record {
                            SolverPackageRecord::Record(rec) => {
                                // Base package matches if spec matches and no features are required
                                spec.matches(*rec) != inverse
                            }
                            SolverPackageRecord::VirtualPackage(GenericVirtualPackage {
                                version,
                                build_string,
                                ..
                            }) => {
                                if let Some(spec) = spec.version.as_ref() {
                                    if !spec.matches(version) {
                                        return inverse;
                                    }
                                }

                                if let Some(build_match) = spec.build.as_ref() {
                                    if !build_match.matches(build_string) {
                                        return inverse;
                                    }
                                }

                                !inverse
                            }
                            SolverPackageRecord::Extra { .. } => {
                                unreachable!("extras should never be compared to matchspecs")
                            }
                        }
                    })
                    .collect()
            }
            SolverMatchSpec::Extra => {
                // Extras are already filtered by name.
                if inverse {
                    Vec::new()
                } else {
                    candidates.to_vec()
                }
            }
            SolverMatchSpec::_Phantom(_) => unreachable!(),
        }
    }

    fn should_cancel_with_value(&self) -> Option<Box<dyn std::any::Any>> {
        if let Some(stop_time) = self.stop_time {
            if std::time::SystemTime::now() > stop_time {
                return Some(Box::new(CancelReason::Timeout));
            }
        }
        None
    }
}

/// A [`Solver`] implemented using the `resolvo` library
#[derive(Default)]
pub struct Solver;

impl super::SolverImpl for Solver {
    type RepoData<'a> = RepoData<'a>;

    #[allow(clippy::redundant_closure_for_method_calls)]
    fn solve<
        'a,
        R: IntoRepoData<'a, Self::RepoData<'a>>,
        TAvailablePackagesIterator: IntoIterator<Item = R>,
    >(
        &mut self,
        task: SolverTask<TAvailablePackagesIterator>,
    ) -> Result<SolverResult, SolveError> {
        let stop_time = task
            .timeout
            .map(|timeout| std::time::SystemTime::now() + timeout);

        // Construct a provider that can serve the data.
        let provider = CondaDependencyProvider::new(
            task.available_packages.into_iter().map(|r| r.into()),
            &task.locked_packages,
            &task.pinned_packages,
            &task.virtual_packages,
            task.specs.clone().as_ref(),
            stop_time,
            task.channel_priority,
            task.exclude_newer,
            task.strategy,
        )?;

        // Construct the requirements that the solver needs to satisfy.
        let virtual_package_requirements = task.virtual_packages.iter().map(|spec| {
            let name_id = provider.pool.intern_package_name(&spec.name);
            provider
                .pool
                .intern_version_set(name_id, NamelessMatchSpec::default().into())
        });

        let root_requirements = task
            .specs
            .into_iter()
            .flat_map(|spec| version_sets_for_match_spec(&provider.pool, spec));

<<<<<<< HEAD
        let all_requirements: Vec<ConditionalRequirement> = virtual_package_requirements
=======
        let all_requirements: Vec<_> = virtual_package_requirements
>>>>>>> acd5ccf2
            .chain(root_requirements)
            .map(ConditionalRequirement::from)
            .collect();

        let root_constraints = task
            .constraints
            .iter()
            .map(|spec| {
                let (Some(name), spec) = spec.clone().into_nameless() else {
                    unimplemented!("matchspecs without a name are not supported");
                };
                let name_id = provider.pool.intern_package_name(&name);
                provider.pool.intern_version_set(name_id, spec.into())
            })
            .collect();

        let problem = Problem::new()
            .requirements(all_requirements.clone())
            .constraints(root_constraints);

        // Construct a solver and solve the problems in the queue
        let mut solver = LibSolvRsSolver::new(provider);
        let solvables = solver.solve(problem).map_err(|unsolvable_or_cancelled| {
            match unsolvable_or_cancelled {
                UnsolvableOrCancelled::Unsolvable(problem) => {
                    SolveError::Unsolvable(vec![problem.display_user_friendly(&solver).to_string()])
                }
                // We are not doing this as of yet
                // put a generic message in here for now
                UnsolvableOrCancelled::Cancelled(_) => SolveError::Cancelled,
            }
        })?;

        // Get the resulting packages from the solver.
        let mut extras: HashMap<PackageName, Vec<String>> = HashMap::new();
        let mut records = Vec::new();

        for id in solvables {
            match &solver.provider().pool.resolve_solvable(id).record {
                SolverPackageRecord::Record(rec) => {
                    records.push((*rec).clone());
                }
                SolverPackageRecord::Extra { package, extra } => {
                    extras
                        .entry(package.clone())
                        .or_default()
                        .push(extra.clone());
                }
                SolverPackageRecord::VirtualPackage(_) => {}
            }
        }

        Ok(SolverResult { records, extras })
    }
}

fn parse_condition(
    condition: MatchSpecCondition,
    pool: &Pool<SolverMatchSpec<'_>, NameType>,
    parse_match_spec_cache: &mut MatchSpecParseCache,
) -> ConditionId {
    match condition {
        MatchSpecCondition::MatchSpec(match_spec) => {
            // Parse the match spec and intern it
            let version_set_id =
                parse_match_spec(pool, &match_spec.to_string(), parse_match_spec_cache).unwrap();

            // Intern the match spec condition
            // TODO: change this once we merged the new extras implementation
            if version_set_id.0.len() != 1 {
                panic!("MatchSpec in Condition should have no extras");
            }
            let condition = resolvo::Condition::Requirement(version_set_id.0[0]);
            pool.intern_condition(condition)
        }
        MatchSpecCondition::And(left, right) => {
            let condition_id_lhs = parse_condition(*left, pool, parse_match_spec_cache);
            let condition_id_rhs = parse_condition(*right, pool, parse_match_spec_cache);
            // Intern the AND condition
            let condition = resolvo::Condition::Binary(
                resolvo::LogicalOperator::And,
                condition_id_lhs,
                condition_id_rhs,
            );
            pool.intern_condition(condition)
        }
        MatchSpecCondition::Or(left, right) => {
            let condition_id_lhs = parse_condition(*left, pool, parse_match_spec_cache);
            let condition_id_rhs = parse_condition(*right, pool, parse_match_spec_cache);
            // Intern the OR condition
            let condition = resolvo::Condition::Binary(
                resolvo::LogicalOperator::Or,
                condition_id_lhs,
                condition_id_rhs,
            );
            pool.intern_condition(condition)
        }
    }
}

fn parse_match_spec(
    pool: &Pool<SolverMatchSpec<'_>, NameType>,
    spec_str: &str,
    parse_match_spec_cache: &mut MatchSpecParseCache,
) -> Result<(Vec<VersionSetId>, Option<ConditionId>), ParseMatchSpecError> {
    if let Some(cached) = parse_match_spec_cache.get(spec_str) {
        return Ok(cached.clone());
    }

    // Parse the match spec and extract the name of the package it depends on.
    let match_spec = MatchSpec::from_str(spec_str, ParseStrictness::Lenient)?;
<<<<<<< HEAD
    let condition = match_spec.condition.clone();

    let condition_id = if let Some(condition) = condition {
        let condition_id = parse_condition(condition, pool, parse_match_spec_cache);
        Some(condition_id)
    } else {
        None
    };

    let (name, spec) = match_spec.into_nameless();

    let mut version_set_ids = vec![];
    if let Some(ref features) = spec.extras {
        let spec_with_feature: SolverMatchSpec<'_> = spec.clone().into();

        for feature in features {
            let name_with_feature = NameType::BaseWithFeature(
                name.as_ref()
                    .expect("Packages with no name are not supported")
                    .as_normalized()
                    .to_owned(),
                feature.clone(),
            );
            let dependency_name = pool.intern_package_name(name_with_feature);

            let version_set_id = pool.intern_version_set(
                dependency_name,
                spec_with_feature.with_feature(feature.clone()),
            );
            version_set_ids.push(version_set_id);
        }
    } else {
        let dependency_name = pool.intern_package_name(
            name.as_ref()
                .expect("Packages with no name are not supported")
                .as_normalized(),
        );
        let version_set_id = pool.intern_version_set(dependency_name, spec.into());
        version_set_ids.push(version_set_id);
    }
    parse_match_spec_cache.insert(
        spec_str.to_string(),
        (version_set_ids.clone(), condition_id),
    );

    Ok((version_set_ids, condition_id))
=======

    // Get the version sets for the match spec.
    let version_set_ids = version_sets_for_match_spec(pool, match_spec);

    // Store in the match spec cache
    parse_match_spec_cache.insert(spec_str.to_string(), version_set_ids.clone());

    Ok(version_set_ids)
}

fn version_sets_for_match_spec(
    pool: &Pool<SolverMatchSpec<'_>, NameType>,
    spec: MatchSpec,
) -> Vec<VersionSetId> {
    let (Some(name), spec) = spec.into_nameless() else {
        unimplemented!("matchspecs without a name are not supported");
    };

    // Add a dependency on each extra.
    let mut version_set_ids = vec![];
    for extra in spec.extras.iter().flatten() {
        version_set_ids.push(extra_version_set(pool, name.clone(), extra.clone()));
    }

    // Create a version set for the match spec itself.
    let dependency_name = pool.intern_package_name(&name);
    let version_set_id = pool.intern_version_set(dependency_name, spec.into());
    version_set_ids.push(version_set_id);

    version_set_ids
}

/// Adds a particular "extra" to the set of solvables
pub fn add_extra(
    pool: &Pool<SolverMatchSpec<'_>, NameType>,
    package_name: PackageName,
    extra: String,
) -> SolvableId {
    let name = NameType::Extra {
        package: package_name.as_normalized().to_owned(),
        extra: extra.clone(),
    };
    let name_id = pool.intern_package_name(name);

    // Ensure that there is a single solvable for this extra.
    pool.intern_solvable(
        name_id,
        SolverPackageRecord::Extra {
            package: package_name,
            extra,
        },
    )
}

/// Returns a version set for a particular package name and extra.
pub fn extra_version_set(
    pool: &Pool<SolverMatchSpec<'_>, NameType>,
    package_name: PackageName,
    extra: String,
) -> VersionSetId {
    let name = NameType::Extra {
        package: package_name.as_normalized().to_owned(),
        extra,
    };
    let name_id = pool.intern_package_name(name);
    pool.intern_version_set(name_id, SolverMatchSpec::Extra)
>>>>>>> acd5ccf2
}<|MERGE_RESOLUTION|>--- conflicted
+++ resolved
@@ -12,28 +12,15 @@
 use conda_sorting::SolvableSorter;
 use itertools::Itertools;
 use rattler_conda_types::{
-<<<<<<< HEAD
-    package::ArchiveType, version_spec::EqualityOperator, BuildNumberSpec, GenericVirtualPackage,
-    MatchSpec, MatchSpecCondition, Matches, NamelessMatchSpec, OrdOperator, PackageName,
-    PackageRecord, ParseMatchSpecError, ParseStrictness, RepoDataRecord, SolverResult,
-    StringMatcher, VersionSpec,
-=======
     package::ArchiveType, GenericVirtualPackage, MatchSpec, Matches, NamelessMatchSpec,
     PackageName, ParseMatchSpecError, ParseStrictness, RepoDataRecord, SolverResult,
->>>>>>> acd5ccf2
 };
 use resolvo::{
     utils::{Pool, VersionSet},
     Candidates, Condition, ConditionId, ConditionalRequirement, Dependencies, DependencyProvider,
-<<<<<<< HEAD
-    HintDependenciesAvailable, Interner, KnownDependencies, NameId, Problem, Requirement,
-    SolvableId, Solver as LibSolvRsSolver, SolverCache, StringId, UnsolvableOrCancelled,
-    VersionSetId, VersionSetUnionId,
-=======
     HintDependenciesAvailable, Interner, KnownDependencies, NameId, Problem, SolvableId,
     Solver as LibSolvRsSolver, SolverCache, StringId, UnsolvableOrCancelled, VersionSetId,
     VersionSetUnionId,
->>>>>>> acd5ccf2
 };
 
 use crate::{
@@ -257,7 +244,6 @@
     }
 }
 
-type MatchSpecParseCache = HashMap<String, (Vec<VersionSetId>, Option<ConditionId>)>;
 /// An implement of [`resolvo::DependencyProvider`] that implements the
 /// ecosystem behavior for conda. This allows resolvo to solve for conda
 /// packages.
@@ -273,7 +259,7 @@
     matchspec_to_highest_version:
         RefCell<HashMap<VersionSetId, Option<(rattler_conda_types::Version, bool)>>>,
 
-    parse_match_spec_cache: RefCell<MatchSpecParseCache>,
+    parse_match_spec_cache: RefCell<HashMap<String, Vec<VersionSetId>>>,
 
     stop_time: Option<std::time::SystemTime>,
 
@@ -598,10 +584,6 @@
     fn solvable_name(&self, solvable: SolvableId) -> NameId {
         self.pool.resolve_solvable(solvable).name
     }
-
-    fn resolve_condition(&self, condition: ConditionId) -> Condition {
-        self.pool.resolve_condition(condition).clone()
-    }
 }
 
 impl DependencyProvider for CondaDependencyProvider<'_> {
@@ -672,40 +654,6 @@
 
         let mut parse_match_spec_cache = self.parse_match_spec_cache.borrow_mut();
 
-<<<<<<< HEAD
-        // If this is a feature-enabled package, add its feature dependencies
-        if let Some(feature_name) = feature {
-            // Find the feature's dependencies
-            if let Some(deps) = record
-                .package_record
-                .experimental_extra_depends
-                .get(feature_name)
-            {
-                // Add each dependency for this feature
-                for req in deps {
-                    let version_set_id = match parse_match_spec(
-                        &self.pool,
-                        req,
-                        &mut parse_match_spec_cache,
-                    ) {
-                        Ok(version_set_id) => version_set_id,
-                        Err(e) => {
-                            let reason = self.pool.intern_string(format!(
-                                "the optional dependency '{req}' for feature '{feature_name}' failed to parse: {e}"
-                            ));
-                            return Dependencies::Unknown(reason);
-                        }
-                    };
-
-                    let (version_set_id, condition) = version_set_id;
-                    for id in version_set_id {
-                        dependencies.requirements.push(ConditionalRequirement {
-                            requirement: Requirement::Single(id),
-                            condition,
-                        });
-                    }
-                }
-=======
         // Add regular dependencies
         for depends in record.package_record.depends.iter() {
             let version_set_id =
@@ -715,7 +663,6 @@
                         let reason = self.pool.intern_string(format!(
                             "the dependency '{depends}' failed to parse: {e}",
                         ));
->>>>>>> acd5ccf2
 
                         return Dependencies::Unknown(reason);
                     }
@@ -736,22 +683,11 @@
                             "the constrains '{constrains}' failed to parse: {e}",
                         ));
 
-<<<<<<< HEAD
-                let (version_set_id, condition) = version_set_id;
-                for id in version_set_id {
-                    dependencies.requirements.push(ConditionalRequirement {
-                        requirement: Requirement::Single(id),
-                        condition,
-                    });
-                }
-            }
-=======
                         return Dependencies::Unknown(reason);
                     }
                 };
             dependencies.constrains.extend(version_set_ids);
         }
->>>>>>> acd5ccf2
 
         // Add extras
         for (extra, matchspec) in record
@@ -768,14 +704,6 @@
                             "the constrains '{matchspec}' failed to parse: {e}",
                         ));
 
-<<<<<<< HEAD
-                            return Dependencies::Unknown(reason);
-                        }
-                    };
-                for version_set_id in version_set_id.0 {
-                    dependencies.constrains.push(version_set_id);
-                }
-=======
                         return Dependencies::Unknown(reason);
                     }
                 };
@@ -787,7 +715,6 @@
                     requirement: version_set_id.into(),
                     condition: Some(condition_id),
                 });
->>>>>>> acd5ccf2
             }
         }
 
@@ -907,11 +834,7 @@
             .into_iter()
             .flat_map(|spec| version_sets_for_match_spec(&provider.pool, spec));
 
-<<<<<<< HEAD
-        let all_requirements: Vec<ConditionalRequirement> = virtual_package_requirements
-=======
         let all_requirements: Vec<_> = virtual_package_requirements
->>>>>>> acd5ccf2
             .chain(root_requirements)
             .map(ConditionalRequirement::from)
             .collect();
@@ -968,109 +891,17 @@
     }
 }
 
-fn parse_condition(
-    condition: MatchSpecCondition,
-    pool: &Pool<SolverMatchSpec<'_>, NameType>,
-    parse_match_spec_cache: &mut MatchSpecParseCache,
-) -> ConditionId {
-    match condition {
-        MatchSpecCondition::MatchSpec(match_spec) => {
-            // Parse the match spec and intern it
-            let version_set_id =
-                parse_match_spec(pool, &match_spec.to_string(), parse_match_spec_cache).unwrap();
-
-            // Intern the match spec condition
-            // TODO: change this once we merged the new extras implementation
-            if version_set_id.0.len() != 1 {
-                panic!("MatchSpec in Condition should have no extras");
-            }
-            let condition = resolvo::Condition::Requirement(version_set_id.0[0]);
-            pool.intern_condition(condition)
-        }
-        MatchSpecCondition::And(left, right) => {
-            let condition_id_lhs = parse_condition(*left, pool, parse_match_spec_cache);
-            let condition_id_rhs = parse_condition(*right, pool, parse_match_spec_cache);
-            // Intern the AND condition
-            let condition = resolvo::Condition::Binary(
-                resolvo::LogicalOperator::And,
-                condition_id_lhs,
-                condition_id_rhs,
-            );
-            pool.intern_condition(condition)
-        }
-        MatchSpecCondition::Or(left, right) => {
-            let condition_id_lhs = parse_condition(*left, pool, parse_match_spec_cache);
-            let condition_id_rhs = parse_condition(*right, pool, parse_match_spec_cache);
-            // Intern the OR condition
-            let condition = resolvo::Condition::Binary(
-                resolvo::LogicalOperator::Or,
-                condition_id_lhs,
-                condition_id_rhs,
-            );
-            pool.intern_condition(condition)
-        }
-    }
-}
-
 fn parse_match_spec(
     pool: &Pool<SolverMatchSpec<'_>, NameType>,
     spec_str: &str,
-    parse_match_spec_cache: &mut MatchSpecParseCache,
-) -> Result<(Vec<VersionSetId>, Option<ConditionId>), ParseMatchSpecError> {
-    if let Some(cached) = parse_match_spec_cache.get(spec_str) {
-        return Ok(cached.clone());
+    parse_match_spec_cache: &mut HashMap<String, Vec<VersionSetId>>,
+) -> Result<Vec<VersionSetId>, ParseMatchSpecError> {
+    if let Some(spec_id) = parse_match_spec_cache.get(spec_str) {
+        return Ok(spec_id.clone());
     }
 
     // Parse the match spec and extract the name of the package it depends on.
     let match_spec = MatchSpec::from_str(spec_str, ParseStrictness::Lenient)?;
-<<<<<<< HEAD
-    let condition = match_spec.condition.clone();
-
-    let condition_id = if let Some(condition) = condition {
-        let condition_id = parse_condition(condition, pool, parse_match_spec_cache);
-        Some(condition_id)
-    } else {
-        None
-    };
-
-    let (name, spec) = match_spec.into_nameless();
-
-    let mut version_set_ids = vec![];
-    if let Some(ref features) = spec.extras {
-        let spec_with_feature: SolverMatchSpec<'_> = spec.clone().into();
-
-        for feature in features {
-            let name_with_feature = NameType::BaseWithFeature(
-                name.as_ref()
-                    .expect("Packages with no name are not supported")
-                    .as_normalized()
-                    .to_owned(),
-                feature.clone(),
-            );
-            let dependency_name = pool.intern_package_name(name_with_feature);
-
-            let version_set_id = pool.intern_version_set(
-                dependency_name,
-                spec_with_feature.with_feature(feature.clone()),
-            );
-            version_set_ids.push(version_set_id);
-        }
-    } else {
-        let dependency_name = pool.intern_package_name(
-            name.as_ref()
-                .expect("Packages with no name are not supported")
-                .as_normalized(),
-        );
-        let version_set_id = pool.intern_version_set(dependency_name, spec.into());
-        version_set_ids.push(version_set_id);
-    }
-    parse_match_spec_cache.insert(
-        spec_str.to_string(),
-        (version_set_ids.clone(), condition_id),
-    );
-
-    Ok((version_set_ids, condition_id))
-=======
 
     // Get the version sets for the match spec.
     let version_set_ids = version_sets_for_match_spec(pool, match_spec);
@@ -1137,5 +968,4 @@
     };
     let name_id = pool.intern_package_name(name);
     pool.intern_version_set(name_id, SolverMatchSpec::Extra)
->>>>>>> acd5ccf2
 }