//! Provides an solver implementation based on the [`resolvo`] crate.

use std::{
    cell::RefCell,
    cmp::Ordering,
    collections::{HashMap, HashSet},
    fmt::{Display, Formatter},
    marker::PhantomData,
    ops::Deref,
};

use chrono::{DateTime, Utc};
use conda_sorting::SolvableSorter;
use itertools::Itertools;
use rattler_conda_types::{
    package::ArchiveType, version_spec::EqualityOperator, BuildNumberSpec, GenericVirtualPackage,
    MatchSpec, Matches, NamelessMatchSpec, OrdOperator, PackageName, PackageRecord,
    ParseMatchSpecError, ParseStrictness, RepoDataRecord, SolverResult, StringMatcher, VersionSpec,
};
use resolvo::{
    utils::{Pool, VersionSet},
    Candidates, Dependencies, DependencyProvider, HintDependenciesAvailable, Interner,
    KnownDependencies, NameId, Problem, Requirement, SolvableId, Solver as LibSolvRsSolver,
    SolverCache, StringId, UnsolvableOrCancelled, VersionSetId, VersionSetUnionId,
};

use crate::{
    resolvo::conda_sorting::CompareStrategy, ChannelPriority, IntoRepoData, SolveError,
    SolveStrategy, SolverRepoData, SolverTask,
};

mod conda_sorting;

/// Represents the information required to load available packages into libsolv
/// for a single channel and platform combination
#[derive(Clone)]
pub struct RepoData<'a> {
    /// The actual records after parsing `repodata.json`
    pub records: Vec<&'a RepoDataRecord>,
}

impl<'a> FromIterator<&'a RepoDataRecord> for RepoData<'a> {
    fn from_iter<T: IntoIterator<Item = &'a RepoDataRecord>>(iter: T) -> Self {
        Self {
            records: Vec::from_iter(iter),
        }
    }
}

impl<'a> SolverRepoData<'a> for RepoData<'a> {}

/// Wrapper around `MatchSpec` so that we can use it in the `resolvo` pool
#[derive(Debug, Clone, Eq, PartialEq, Hash)]
pub struct SolverMatchSpec<'a> {
    inner: NamelessMatchSpec,
    feature: Option<String>,
    _marker: PhantomData<&'a PackageRecord>,
}

impl<'a> SolverMatchSpec<'a> {
    /// Returns a reference to this match spec with the given feature enabled
    pub fn with_feature(&self, feature: String) -> SolverMatchSpec<'a> {
        Self {
            inner: self.inner.clone(),
            feature: Some(feature),
            _marker: self._marker,
        }
    }

    /// Returns a mutable reference to this match spec after enabling the given
    /// feature
    pub fn set_feature(&mut self, feature: String) -> &SolverMatchSpec<'a> {
        self.feature = Some(feature);
        self
    }
}

impl From<NamelessMatchSpec> for SolverMatchSpec<'_> {
    fn from(value: NamelessMatchSpec) -> Self {
        Self {
            inner: value,
            feature: None,
            _marker: PhantomData,
        }
    }
}

impl Display for SolverMatchSpec<'_> {
    fn fmt(&self, f: &mut Formatter<'_>) -> std::fmt::Result {
        write!(f, "{}", self.inner)
    }
}

impl Deref for SolverMatchSpec<'_> {
    type Target = NamelessMatchSpec;

    fn deref(&self) -> &Self::Target {
        &self.inner
    }
}

impl<'a> VersionSet for SolverMatchSpec<'a> {
    type V = SolverPackageRecord<'a>;
}

/// Wrapper around [`PackageRecord`] so that we can use it in resolvo pool
#[derive(Eq, PartialEq)]
pub enum SolverPackageRecord<'a> {
    /// Represents a record from the repodata
    Record(&'a RepoDataRecord),

    /// Represents a record with a specific feature enabled
    RecordWithFeature(&'a RepoDataRecord, String),

    /// Represents a virtual package.
    VirtualPackage(&'a GenericVirtualPackage),
}

impl PartialOrd<Self> for SolverPackageRecord<'_> {
    fn partial_cmp(&self, other: &Self) -> Option<Ordering> {
        Some(self.cmp(other))
    }
}

impl Ord for SolverPackageRecord<'_> {
    fn cmp(&self, other: &Self) -> Ordering {
        self.name()
            .cmp(other.name())
            .then_with(|| self.version().cmp(other.version()))
            .then_with(|| self.build_number().cmp(&other.build_number()))
            .then_with(|| self.timestamp().cmp(&other.timestamp()))
    }
}

impl SolverPackageRecord<'_> {
    fn name(&self) -> &PackageName {
        match self {
            SolverPackageRecord::Record(rec) | SolverPackageRecord::RecordWithFeature(rec, _) => {
                &rec.package_record.name
            }
            SolverPackageRecord::VirtualPackage(rec) => &rec.name,
        }
    }

    fn version(&self) -> &rattler_conda_types::Version {
        match self {
            SolverPackageRecord::Record(rec) | SolverPackageRecord::RecordWithFeature(rec, _) => {
                rec.package_record.version.version()
            }
            SolverPackageRecord::VirtualPackage(rec) => &rec.version,
        }
    }

    fn track_features(&self) -> &[String] {
        const EMPTY: [String; 0] = [];
        match self {
            SolverPackageRecord::Record(rec) | SolverPackageRecord::RecordWithFeature(rec, _) => {
                &rec.package_record.track_features
            }
            SolverPackageRecord::VirtualPackage(_rec) => &EMPTY,
        }
    }

    fn build_number(&self) -> u64 {
        match self {
            SolverPackageRecord::Record(rec) | SolverPackageRecord::RecordWithFeature(rec, _) => {
                rec.package_record.build_number
            }
            SolverPackageRecord::VirtualPackage(_rec) => 0,
        }
    }

    fn timestamp(&self) -> Option<&chrono::DateTime<chrono::Utc>> {
        match self {
            SolverPackageRecord::Record(rec) | SolverPackageRecord::RecordWithFeature(rec, _) => {
                rec.package_record.timestamp.as_ref()
            }
            SolverPackageRecord::VirtualPackage(_rec) => None,
        }
    }
}

impl Display for SolverPackageRecord<'_> {
    fn fmt(&self, f: &mut Formatter<'_>) -> std::fmt::Result {
        match self {
            SolverPackageRecord::Record(rec) => {
                write!(f, "{}", &rec.package_record)
            }
            SolverPackageRecord::RecordWithFeature(rec, feature) => {
                write!(f, "{}[{}]", &rec.package_record, feature)
            }
            SolverPackageRecord::VirtualPackage(rec) => {
                write!(f, "{rec}")
            }
        }
    }
}

/// Represents the type of name that is being used in the pool.
#[derive(Debug, Clone, Eq, PartialEq, Hash)]
pub enum NameType {
    /// A package name without a feature.
    Base(String),

    /// A package name with a feature.
    BaseWithFeature(String, String),
}

impl Display for NameType {
    fn fmt(&self, f: &mut Formatter<'_>) -> std::fmt::Result {
        match self {
            NameType::Base(name) => write!(f, "{name}"),
            NameType::BaseWithFeature(name, feature) => write!(f, "{name}[{feature}]"),
        }
    }
}

impl Ord for NameType {
    fn cmp(&self, other: &Self) -> std::cmp::Ordering {
        match (self, other) {
            // Compare names first
            (NameType::Base(name1), NameType::Base(name2))
            | (NameType::BaseWithFeature(name1, _), NameType::BaseWithFeature(name2, _)) => {
                name1.cmp(name2)
            }
            // WithoutFeature comes before WithFeature
            (NameType::Base(_), NameType::BaseWithFeature(_, _)) => std::cmp::Ordering::Greater,
            (NameType::BaseWithFeature(_, _), NameType::Base(_)) => std::cmp::Ordering::Less,
        }
    }
}

impl PartialOrd for NameType {
    fn partial_cmp(&self, other: &Self) -> Option<std::cmp::Ordering> {
        Some(self.cmp(other))
    }
}

impl From<&str> for NameType {
    fn from(value: &str) -> Self {
        NameType::Base(value.to_owned())
    }
}

/// An implement of [`resolvo::DependencyProvider`] that implements the
/// ecosystem behavior for conda. This allows resolvo to solve for conda
/// packages.
#[derive(Default)]
pub struct CondaDependencyProvider<'a> {
    /// The pool that deduplicates data used by the provider.
    pub pool: Pool<SolverMatchSpec<'a>, NameType>,

    records: HashMap<NameId, Candidates>,

    matchspec_to_highest_version:
        RefCell<HashMap<VersionSetId, Option<(rattler_conda_types::Version, bool)>>>,

    parse_match_spec_cache: RefCell<HashMap<String, Vec<VersionSetId>>>,

    stop_time: Option<std::time::SystemTime>,

    strategy: SolveStrategy,

    direct_dependencies: HashSet<NameId>,
}

impl<'a> CondaDependencyProvider<'a> {
    /// Constructs a new provider.
    #[allow(clippy::too_many_arguments)]
    pub fn new(
        repodata: impl IntoIterator<Item = RepoData<'a>>,
        favored_records: &'a [RepoDataRecord],
        locked_records: &'a [RepoDataRecord],
        virtual_packages: &'a [GenericVirtualPackage],
        match_specs: &[MatchSpec],
        stop_time: Option<std::time::SystemTime>,
        channel_priority: ChannelPriority,
        exclude_newer: Option<DateTime<Utc>>,
        strategy: SolveStrategy,
    ) -> Result<Self, SolveError> {
        let pool = Pool::default();
        let mut records: HashMap<NameId, Candidates> = HashMap::default();

        // Add virtual packages to the records
        for virtual_package in virtual_packages {
            let name = pool.intern_package_name(virtual_package.name.as_normalized());
            let solvable =
                pool.intern_solvable(name, SolverPackageRecord::VirtualPackage(virtual_package));
            records.entry(name).or_default().candidates.push(solvable);
        }

        // Compute the direct dependencies
        let direct_dependencies = match_specs
            .iter()
            .filter_map(|spec| spec.name.as_ref())
            .map(|name| pool.intern_package_name(name.as_normalized()))
            .collect();

        // TODO: Normalize these channel names to urls so we can compare them correctly.
        let channel_specific_specs = match_specs
            .iter()
            .filter(|spec| spec.channel.is_some())
            .collect::<Vec<_>>();

        // Hashmap that maps the package name to the channel it was first found in.
        let mut package_name_found_in_channel = HashMap::<String, &Option<String>>::new();

        // Add additional records
        for repo_data in repodata {
            // Iterate over all records and dedup records that refer to the same package
            // data but with different archive types. This can happen if you
            // have two variants of the same package but with different
            // extensions. We prefer `.conda` packages over `.tar.bz`.
            //
            // Its important to insert the records in the same order as how they were
            // presented to this function to ensure that each solve is
            // deterministic. Iterating over HashMaps is not deterministic at
            // runtime so instead we store the values in a Vec as we iterate over the
            // records. This guarantees that the order of records remains the same over
            // runs.
            let mut ordered_repodata = Vec::with_capacity(repo_data.records.len());
            let mut package_to_type: HashMap<&str, (ArchiveType, usize, bool)> =
                HashMap::with_capacity(repo_data.records.len());

            for record in repo_data.records {
                // Determine if this record will be excluded.
                let excluded = matches!((&exclude_newer, &record.package_record.timestamp),
                    (Some(exclude_newer), Some(record_timestamp))
                        if record_timestamp > exclude_newer);

                let (file_name, archive_type) = ArchiveType::split_str(&record.file_name)
                    .unwrap_or((&record.file_name, ArchiveType::TarBz2));
                match package_to_type.get_mut(file_name) {
                    None => {
                        let idx = ordered_repodata.len();
                        ordered_repodata.push(record);
                        package_to_type.insert(file_name, (archive_type, idx, excluded));
                    }
                    Some((prev_archive_type, idx, previous_excluded)) => {
                        if *previous_excluded && !excluded {
                            // The previous package would have been excluded by the solver. If the
                            // current record won't be excluded we should always use that.
                            *prev_archive_type = archive_type;
                            ordered_repodata[*idx] = record;
                            *previous_excluded = false;
                        } else if excluded && !*previous_excluded {
                            // The previous package would not have been excluded
                            // by the solver but
                            // this one will, so we'll keep the previous one
                            // regardless of the type.
                        } else {
                            match archive_type.cmp(prev_archive_type) {
                                Ordering::Greater => {
                                    // A previous package has a worse package "type", we'll use the
                                    // current record instead.
                                    *prev_archive_type = archive_type;
                                    ordered_repodata[*idx] = record;
                                    *previous_excluded = excluded;
                                }
                                Ordering::Less => {
                                    // A previous package that we already stored
                                    // is actually a package of a better
                                    // "type" so we'll just use that instead
                                    // (.conda > .tar.bz)
                                }
                                Ordering::Equal => {
                                    return Err(SolveError::DuplicateRecords(
                                        record.file_name.clone(),
                                    ));
                                }
                            }
                        }
                    }
                }
            }

            for record in ordered_repodata {
                let package_name =
                    pool.intern_package_name(record.package_record.name.as_normalized());
                let solvable_id =
                    pool.intern_solvable(package_name, SolverPackageRecord::Record(record));

                // Collect all candidates first
                let mut all_entries = vec![(package_name, solvable_id)];

                // Add feature-enabled solvables
                for feature in record.package_record.extra_depends.keys() {
                    let package_name_with_feature =
                        pool.intern_package_name(NameType::BaseWithFeature(
                            record.package_record.name.as_normalized().to_owned(),
                            feature.clone(),
                        ));
                    let feature_solvable = pool.intern_solvable(
                        package_name_with_feature,
                        SolverPackageRecord::RecordWithFeature(record, feature.clone()),
                    );
                    let package_name_with_feature =
                        pool.intern_package_name(NameType::BaseWithFeature(
                            record.package_record.name.as_normalized().to_owned(),
                            feature.clone(),
                        ));

                    all_entries.push((package_name_with_feature, feature_solvable));
                }

                // Update records with all entries in a single mutable borrow
                for (pkg_name, solvable) in all_entries {
                    let candidates = records.entry(pkg_name).or_default();
                    candidates.candidates.push(solvable);

                    // Filter out any records that are newer than a specific date.
                    match (&exclude_newer, &record.package_record.timestamp) {
                        (Some(exclude_newer), Some(record_timestamp))
                            if record_timestamp > exclude_newer =>
                        {
                            let reason = pool.intern_string(format!(
                                "the package is uploaded after the cutoff date of {exclude_newer}"
                            ));
                            candidates.excluded.push((solvable, reason));
                        }
                        _ => {}
                    }

                    // Add to excluded when package is not in the specified channel.
                    if !channel_specific_specs.is_empty() {
                        if let Some(spec) = channel_specific_specs.iter().find(|&&spec| {
                            spec.name
                                .as_ref()
                                .expect("expecting a name")
                                .as_normalized()
                                == record.package_record.name.as_normalized()
                        }) {
                            // Check if the spec has a channel, and compare it to the repodata
                            // channel
                            if let Some(spec_channel) = &spec.channel {
                                if record.channel.as_ref() != Some(&spec_channel.canonical_name()) {
                                    tracing::debug!("Ignoring {} {} because it was not requested from that channel.", &record.package_record.name.as_normalized(), match &record.channel {
                                        Some(channel) => format!("from {}", &channel),
                                        None => "without a channel".to_string(),
                                    });
                                    // Add record to the excluded with reason of being in the non
                                    // requested channel.
                                    let message = format!(
                                        "candidate not in requested channel: '{}'",
                                        spec_channel
                                            .name
                                            .clone()
                                            .unwrap_or(spec_channel.base_url.to_string())
                                    );
                                    candidates
                                        .excluded
                                        .push((solvable, pool.intern_string(message)));
                                    continue;
                                }
                            }
                        }
                    }

                    // Enforce channel priority
                    if let (Some(first_channel), ChannelPriority::Strict) = (
                        package_name_found_in_channel
                            .get(record.package_record.name.as_normalized()),
                        channel_priority,
                    ) {
                        // Add the record to the excluded list when it is from a different channel.
                        if first_channel != &&record.channel {
                            if let Some(channel) = &record.channel {
                                tracing::debug!(
                                    "Ignoring '{}' from '{}' because of strict channel priority.",
                                    &record.package_record.name.as_normalized(),
                                    channel
                                );
                                candidates.excluded.push((
                                    solvable,
                                    pool.intern_string(format!(
                                        "due to strict channel priority not using this option from: '{channel}'",
                                    )),
                                ));
                            } else {
                                tracing::debug!(
                                    "Ignoring '{}' without a channel because of strict channel priority.",
                                    &record.package_record.name.as_normalized(),
                                );
                                candidates.excluded.push((
                                    solvable,
                                    pool.intern_string("due to strict channel priority not using from an unknown channel".to_string()),
                                ));
                            }
                            continue;
                        }
                    } else {
                        package_name_found_in_channel.insert(
                            record.package_record.name.as_normalized().to_string(),
                            &record.channel,
                        );
                    }
                }
            }
        }

        // Add favored packages to the records
        for favored_record in favored_records {
            let name = pool.intern_package_name(favored_record.package_record.name.as_normalized());
            let solvable = pool.intern_solvable(name, SolverPackageRecord::Record(favored_record));
            let candidates = records.entry(name).or_default();
            candidates.candidates.push(solvable);
            candidates.favored = Some(solvable);
        }

        for locked_record in locked_records {
            let name = pool.intern_package_name(locked_record.package_record.name.as_normalized());
            let solvable = pool.intern_solvable(name, SolverPackageRecord::Record(locked_record));
            let candidates = records.entry(name).or_default();
            candidates.candidates.push(solvable);
            candidates.locked = Some(solvable);
        }

        // The dependencies for all candidates are always available.
        for candidates in records.values_mut() {
<<<<<<< HEAD
            candidates.hint_dependencies_available =
                HintDependenciesAvailable::Some(candidates.candidates.clone());
=======
            candidates.hint_dependencies_available = HintDependenciesAvailable::All;
>>>>>>> 615dae5f
        }

        Ok(Self {
            pool,
            records,
            matchspec_to_highest_version: RefCell::default(),
            parse_match_spec_cache: RefCell::default(),
            stop_time,
            strategy,
            direct_dependencies,
        })
    }

    /// Returns all package names
    pub fn package_names(&self) -> impl Iterator<Item = NameId> + '_ {
        self.records.keys().copied()
    }
}

/// The reason why the solver was cancelled
pub enum CancelReason {
    /// The solver was cancelled because the timeout was reached
    Timeout,
}

impl Interner for CondaDependencyProvider<'_> {
    fn display_solvable(&self, solvable: SolvableId) -> impl Display + '_ {
        &self.pool.resolve_solvable(solvable).record
    }

    fn version_sets_in_union(
        &self,
        version_set_union: VersionSetUnionId,
    ) -> impl Iterator<Item = VersionSetId> {
        self.pool.resolve_version_set_union(version_set_union)
    }

    fn display_merged_solvables(&self, solvables: &[SolvableId]) -> impl Display + '_ {
        if solvables.is_empty() {
            return String::new();
        }

        let versions = solvables
            .iter()
            .map(|&id| self.pool.resolve_solvable(id).record.version())
            .sorted()
            .format(" | ");

        let name = self.display_solvable_name(solvables[0]);
        format!("{name} {versions}")
    }

    fn display_name(&self, name: NameId) -> impl Display + '_ {
        self.pool.resolve_package_name(name)
    }

    fn display_version_set(&self, version_set: VersionSetId) -> impl Display + '_ {
        self.pool.resolve_version_set(version_set)
    }

    fn display_string(&self, string_id: StringId) -> impl Display + '_ {
        self.pool.resolve_string(string_id)
    }

    fn version_set_name(&self, version_set: VersionSetId) -> NameId {
        self.pool.resolve_version_set_package_name(version_set)
    }

    fn solvable_name(&self, solvable: SolvableId) -> NameId {
        self.pool.resolve_solvable(solvable).name
    }
}

impl DependencyProvider for CondaDependencyProvider<'_> {
    async fn sort_candidates(&self, solver: &SolverCache<Self>, solvables: &mut [SolvableId]) {
        if solvables.is_empty() {
            // Short circuit if there are no solvables to sort
            return;
        }

        let mut highest_version_spec = self.matchspec_to_highest_version.borrow_mut();

        let (strategy, dependency_strategy) = match self.strategy {
            SolveStrategy::Highest => (CompareStrategy::Default, CompareStrategy::Default),
            SolveStrategy::LowestVersion => (
                CompareStrategy::LowestVersion,
                CompareStrategy::LowestVersion,
            ),
            SolveStrategy::LowestVersionDirect => {
                if self
                    .direct_dependencies
                    .contains(&self.pool.resolve_solvable(solvables[0]).name)
                {
                    (CompareStrategy::LowestVersion, CompareStrategy::Default)
                } else {
                    (CompareStrategy::Default, CompareStrategy::Default)
                }
            }
        };

        // Custom sorter that sorts by name, version, and build
        // and then by the maximalization of dependency versions
        // more information can be found at the struct location
        SolvableSorter::new(solver, strategy, dependency_strategy)
            .sort(solvables, &mut highest_version_spec);
    }

    async fn get_candidates(&self, name: NameId) -> Option<Candidates> {
        self.records.get(&name).cloned()
    }

    async fn get_dependencies(&self, solvable: SolvableId) -> Dependencies {
        let mut dependencies = KnownDependencies::default();

        // Get the record and any feature that might be enabled
        let (record, feature) = match &self.pool.resolve_solvable(solvable).record {
            SolverPackageRecord::Record(rec) => (rec, None),
            SolverPackageRecord::RecordWithFeature(rec, feature) => (rec, Some(feature)),
            SolverPackageRecord::VirtualPackage(_) => return Dependencies::Known(dependencies),
        };

        let mut parse_match_spec_cache = self.parse_match_spec_cache.borrow_mut();

        // If this is a feature-enabled package, add its feature dependencies
        if let Some(feature_name) = feature {
            // Find the feature's dependencies
            if let Some(deps) = record.package_record.extra_depends.get(feature_name) {
                // Add each dependency for this feature
                for req in deps {
                    let version_set_id = match parse_match_spec(
                        &self.pool,
                        req,
                        &mut parse_match_spec_cache,
                    ) {
                        Ok(version_set_id) => version_set_id,
                        Err(e) => {
                            let reason = self.pool.intern_string(format!(
                                "the optional dependency '{req}' for feature '{feature_name}' failed to parse: {e}"
                            ));
                            return Dependencies::Unknown(reason);
                        }
                    };

                    dependencies
                        .requirements
                        .extend(version_set_id.into_iter().map(Requirement::from));
                }

                // Add a dependency back to the base package with exact version
                let base_spec = MatchSpec {
                    name: Some(record.package_record.name.clone()),
                    version: Some(VersionSpec::Exact(
                        EqualityOperator::Equals,
                        record.package_record.version.version().clone(),
                    )),
                    build: Some(StringMatcher::Exact(record.package_record.build.clone())),
                    build_number: Some(BuildNumberSpec::new(
                        OrdOperator::Eq,
                        record.package_record.build_number,
                    )),
                    subdir: Some(record.package_record.subdir.clone()),
                    md5: record.package_record.md5,
                    sha256: record.package_record.sha256,
                    extras: None,
                    ..Default::default()
                };

                let (name, nameless_spec) = base_spec.into_nameless();
                let name_id = self.pool.intern_package_name(
                    name.expect("cannot use matchspec without a name")
                        .as_normalized(),
                );
                let version_set_id = self.pool.intern_version_set(name_id, nameless_spec.into());
                dependencies.requirements.push(version_set_id.into());
            }
        } else {
            // Add regular dependencies
            for depends in record.package_record.depends.iter() {
                let version_set_id =
                    match parse_match_spec(&self.pool, depends, &mut parse_match_spec_cache) {
                        Ok(version_set_id) => version_set_id,
                        Err(e) => {
                            let reason = self.pool.intern_string(format!(
                                "the dependency '{depends}' failed to parse: {e}",
                            ));

                            return Dependencies::Unknown(reason);
                        }
                    };

                dependencies
                    .requirements
                    .extend(version_set_id.into_iter().map(Requirement::from));
            }

            for constrains in record.package_record.constrains.iter() {
                let version_set_id =
                    match parse_match_spec(&self.pool, constrains, &mut parse_match_spec_cache) {
                        Ok(version_set_id) => version_set_id,
                        Err(e) => {
                            let reason = self.pool.intern_string(format!(
                                "the constrains '{constrains}' failed to parse: {e}",
                            ));

                            return Dependencies::Unknown(reason);
                        }
                    };
                for version_set_id in version_set_id {
                    dependencies.constrains.push(version_set_id);
                }
            }
        }

        Dependencies::Known(dependencies)
    }

    async fn filter_candidates(
        &self,
        candidates: &[SolvableId],
        version_set: VersionSetId,
        inverse: bool,
    ) -> Vec<SolvableId> {
        let spec = self.pool.resolve_version_set(version_set);

        candidates
            .iter()
            .copied()
            .filter(|c| {
                let record = &self.pool.resolve_solvable(*c).record;
                match record {
                    SolverPackageRecord::Record(rec) => {
                        // Base package matches if spec matches and no features are required

                        spec.matches(*rec) != inverse
                    }
                    SolverPackageRecord::RecordWithFeature(rec, feature) => {
                        // Feature-enabled package matches if spec matches and feature is required

                        if spec.matches(*rec) {
                            if let Some(spec_feature) = &spec.feature {
                                (*spec_feature == *feature) != inverse
                            } else {
                                inverse
                            }
                        } else {
                            inverse
                        }
                    }
                    SolverPackageRecord::VirtualPackage(GenericVirtualPackage {
                        version,
                        build_string,
                        ..
                    }) => {
                        if let Some(spec) = spec.version.as_ref() {
                            if !spec.matches(version) {
                                return inverse;
                            }
                        }

                        if let Some(build_match) = spec.build.as_ref() {
                            if !build_match.matches(build_string) {
                                return inverse;
                            }
                        }

                        !inverse
                    }
                }
            })
            .collect()
    }

    fn should_cancel_with_value(&self) -> Option<Box<dyn std::any::Any>> {
        if let Some(stop_time) = self.stop_time {
            if std::time::SystemTime::now() > stop_time {
                return Some(Box::new(CancelReason::Timeout));
            }
        }
        None
    }
}

/// A [`Solver`] implemented using the `resolvo` library
#[derive(Default)]
pub struct Solver;

impl super::SolverImpl for Solver {
    type RepoData<'a> = RepoData<'a>;

    #[allow(clippy::redundant_closure_for_method_calls)]
    fn solve<
        'a,
        R: IntoRepoData<'a, Self::RepoData<'a>>,
        TAvailablePackagesIterator: IntoIterator<Item = R>,
    >(
        &mut self,
        task: SolverTask<TAvailablePackagesIterator>,
    ) -> Result<SolverResult, SolveError> {
        let stop_time = task
            .timeout
            .map(|timeout| std::time::SystemTime::now() + timeout);

        // Construct a provider that can serve the data.
        let provider = CondaDependencyProvider::new(
            task.available_packages.into_iter().map(|r| r.into()),
            &task.locked_packages,
            &task.pinned_packages,
            &task.virtual_packages,
            task.specs.clone().as_ref(),
            stop_time,
            task.channel_priority,
            task.exclude_newer,
            task.strategy,
        )?;

        // Construct the requirements that the solver needs to satisfy.
        let virtual_package_requirements = task.virtual_packages.iter().map(|spec| {
            let name_id = provider.pool.intern_package_name(spec.name.as_normalized());
            provider
                .pool
                .intern_version_set(name_id, NamelessMatchSpec::default().into())
        });

        let root_requirements = task.specs.iter().flat_map(|spec| {
            let (name, nameless_spec) = spec.clone().into_nameless();
            let features = &spec.extras;
            let name = name.expect("cannot use matchspec without a name");
            let name_id = provider.pool.intern_package_name(name.as_normalized());
            let mut reqs = vec![provider
                .pool
                .intern_version_set(name_id, nameless_spec.clone().into())];

            // Add requirements for optional features if specified
            if let Some(features) = features {
                for feature in features {
                    // Create a version set that matches the feature-enabled package
                    let package_name_with_feature = NameType::BaseWithFeature(
                        name.as_normalized().to_owned(),
                        feature.to_string(),
                    );
                    let feature_name_id =
                        provider.pool.intern_package_name(package_name_with_feature);

                    let mut solver_match_spec: SolverMatchSpec<'_> = nameless_spec.clone().into();
                    let _ = solver_match_spec.set_feature(feature.to_string());

                    let feature_version_set = provider
                        .pool
                        .intern_version_set(feature_name_id, solver_match_spec);
                    reqs.push(feature_version_set);
                }
            }
            reqs
        });

        let all_requirements: Vec<Requirement> = virtual_package_requirements
            .chain(root_requirements)
            .map(Requirement::from)
            .collect();

        let root_constraints = task
            .constraints
            .iter()
            .map(|spec| {
                let (name, spec) = spec.clone().into_nameless();
                let name = name.expect("cannot use matchspec without a name");
                let name_id = provider.pool.intern_package_name(name.as_normalized());
                provider.pool.intern_version_set(name_id, spec.into())
            })
            .collect();

        let problem = Problem::new()
            .requirements(all_requirements.clone())
            .constraints(root_constraints);

        // Construct a solver and solve the problems in the queue
        let mut solver = LibSolvRsSolver::new(provider);
        let solvables = solver.solve(problem).map_err(|unsolvable_or_cancelled| {
            match unsolvable_or_cancelled {
                UnsolvableOrCancelled::Unsolvable(problem) => {
                    SolveError::Unsolvable(vec![problem.display_user_friendly(&solver).to_string()])
                }
                // We are not doing this as of yet
                // put a generic message in here for now
                UnsolvableOrCancelled::Cancelled(_) => SolveError::Cancelled,
            }
        })?;

        // Get the resulting packages from the solver.
        let mut features: HashMap<PackageName, Vec<String>> = HashMap::new();
        let mut records = Vec::new();

        for id in solvables {
            match &solver.provider().pool.resolve_solvable(id).record {
                SolverPackageRecord::Record(rec) => {
                    records.push((*rec).clone());
                }
                SolverPackageRecord::RecordWithFeature(rec, feature) => {
                    features
                        .entry(rec.package_record.name.clone())
                        .or_default()
                        .push(feature.clone());
                }
                SolverPackageRecord::VirtualPackage(_) => {}
            }
        }

        Ok(SolverResult { records, features })
    }
}

fn parse_match_spec(
    pool: &Pool<SolverMatchSpec<'_>, NameType>,
    spec_str: &str,
    parse_match_spec_cache: &mut HashMap<String, Vec<VersionSetId>>,
) -> Result<Vec<VersionSetId>, ParseMatchSpecError> {
    if let Some(spec_id) = parse_match_spec_cache.get(spec_str) {
        return Ok(spec_id.clone());
    }

    let match_spec = MatchSpec::from_str(spec_str, ParseStrictness::Lenient)?;
    let (name, spec) = match_spec.into_nameless();

    let mut version_set_ids = vec![];
    if let Some(ref features) = spec.extras {
        let spec_with_feature: SolverMatchSpec<'_> = spec.clone().into();

        for feature in features {
            let name_with_feature = NameType::BaseWithFeature(
                name.as_ref()
                    .expect("Packages with no name are not supported")
                    .as_normalized()
                    .to_owned(),
                feature.to_string(),
            );
            let dependency_name = pool.intern_package_name(name_with_feature);

            let version_set_id = pool.intern_version_set(
                dependency_name,
                spec_with_feature.with_feature(feature.to_string()),
            );
            version_set_ids.push(version_set_id);
        }
    } else {
        let dependency_name = pool.intern_package_name(
            name.as_ref()
                .expect("Packages with no name are not supported")
                .as_normalized(),
        );
        let version_set_id = pool.intern_version_set(dependency_name, spec.into());
        version_set_ids.push(version_set_id);
    }
    parse_match_spec_cache.insert(spec_str.to_string(), version_set_ids.clone());

    Ok(version_set_ids)
}<|MERGE_RESOLUTION|>--- conflicted
+++ resolved
@@ -517,12 +517,7 @@
 
         // The dependencies for all candidates are always available.
         for candidates in records.values_mut() {
-<<<<<<< HEAD
-            candidates.hint_dependencies_available =
-                HintDependenciesAvailable::Some(candidates.candidates.clone());
-=======
             candidates.hint_dependencies_available = HintDependenciesAvailable::All;
->>>>>>> 615dae5f
         }
 
         Ok(Self {
