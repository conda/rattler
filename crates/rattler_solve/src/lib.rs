--- conflicted
+++ resolved
@@ -88,402 +88,6 @@
     pub specs: Vec<MatchSpec>,
 }
 
-<<<<<<< HEAD
-#[cfg(test)]
-mod test_libsolv {
-    use crate::libsolv::LibsolvBackend;
-    use crate::{LibsolvRepoData, SolveError, SolverBackend, SolverTask};
-    use rattler_conda_types::{
-        Channel, ChannelConfig, GenericVirtualPackage, MatchSpec, NoArchType, PackageRecord,
-        RepoData, RepoDataRecord, Version,
-    };
-    use std::str::FromStr;
-    use url::Url;
-
-    fn conda_json_path() -> String {
-        format!(
-            "{}/{}",
-            env!("CARGO_MANIFEST_DIR"),
-            "../../test-data/channels/conda-forge/linux-64/repodata.json"
-        )
-    }
-
-    fn conda_json_path_noarch() -> String {
-        format!(
-            "{}/{}",
-            env!("CARGO_MANIFEST_DIR"),
-            "../../test-data/channels/conda-forge/noarch/repodata.json"
-        )
-    }
-
-    fn dummy_channel_json_path() -> String {
-        format!(
-            "{}/{}",
-            env!("CARGO_MANIFEST_DIR"),
-            "../../test-data/channels/dummy/linux-64/repodata.json"
-        )
-    }
-
-    fn dummy_md5_hash() -> rattler_digest::Md5Hash {
-        rattler_digest::parse_digest_from_hex::<rattler_digest::Md5>(
-            "b3af409bb8423187c75e6c7f5b683908",
-        )
-        .unwrap()
-    }
-
-    fn dummy_sha256_hash() -> rattler_digest::Sha256Hash {
-        rattler_digest::parse_digest_from_hex::<rattler_digest::Sha256>(
-            "ba7816bf8f01cfea414140de5dae2223b00361a396177a9cb410ff61f20015ad",
-        )
-        .unwrap()
-    }
-
-    fn read_repodata(path: &str) -> Vec<RepoDataRecord> {
-        let repo_data: RepoData =
-            serde_json::from_str(&std::fs::read_to_string(path).unwrap()).unwrap();
-        repo_data.into_repo_data_records(
-            &Channel::from_str("conda-forge", &ChannelConfig::default()).unwrap(),
-        )
-    }
-
-    fn installed_package(
-        channel: &str,
-        subdir: &str,
-        name: &str,
-        version: &str,
-        build: &str,
-        build_number: u64,
-    ) -> RepoDataRecord {
-        RepoDataRecord {
-            url: Url::from_str("http://example.com").unwrap(),
-            channel: channel.to_string(),
-            file_name: "dummy-filename".to_string(),
-            package_record: PackageRecord {
-                name: name.to_string(),
-                version: version.parse().unwrap(),
-                build: build.to_string(),
-                build_number,
-                subdir: subdir.to_string(),
-                md5: Some(dummy_md5_hash()),
-                sha256: Some(dummy_sha256_hash()),
-                size: None,
-                arch: None,
-                platform: None,
-                depends: Vec::new(),
-                constrains: Vec::new(),
-                track_features: Vec::new(),
-                features: None,
-                noarch: NoArchType::default(),
-                license: None,
-                license_family: None,
-                timestamp: None,
-                legacy_bz2_size: None,
-                legacy_bz2_md5: None,
-            },
-        }
-    }
-
-    #[test]
-    fn test_solve_python() {
-        let json_file = conda_json_path();
-        let json_file_noarch = conda_json_path_noarch();
-
-        let repo_data = read_repodata(&json_file);
-        let repo_data_noarch = read_repodata(&json_file_noarch);
-
-        let available_packages = vec![repo_data, repo_data_noarch];
-
-        let specs = vec![MatchSpec::from_str("python=3.9").unwrap()];
-
-        let solver_task = SolverTask {
-            available_packages: available_packages
-                .iter()
-                .map(|records| LibsolvRepoData::from_records(records)),
-            specs,
-            locked_packages: Default::default(),
-            pinned_packages: Default::default(),
-            virtual_packages: Default::default(),
-        };
-
-        let mut pkgs = LibsolvBackend
-            .solve(solver_task)
-            .unwrap()
-            .into_iter()
-            .map(|pkg| {
-                format!(
-                    "{} {} {}",
-                    pkg.package_record.name, pkg.package_record.version, pkg.package_record.build
-                )
-            })
-            .collect::<Vec<_>>();
-
-        // The order of packages is nondeterministic, so we sort them to ensure we can compare them
-        // to a previous run
-        pkgs.sort();
-
-        insta::assert_yaml_snapshot!(pkgs);
-    }
-
-    #[test]
-    fn test_solve_dummy_repo_install_non_existent() {
-        let result = solve(
-            dummy_channel_json_path(),
-            Vec::new(),
-            Vec::new(),
-            &["asdfasdf", "foo<4"],
-            false,
-        );
-
-        assert!(result.is_err());
-
-        let err = result.err().unwrap();
-        match err {
-            SolveError::Unsolvable(errors) => {
-                assert_eq!(errors, vec!["nothing provides requested asdfasdf"])
-            }
-            _ => panic!("Unexpected error: {err:?}"),
-        }
-    }
-
-    #[test]
-    #[cfg(target_family = "unix")]
-    fn test_solve_with_cached_solv_file_install_new() -> anyhow::Result<()> {
-        let pkgs = solve(
-            dummy_channel_json_path(),
-            Vec::new(),
-            Vec::new(),
-            &["foo<4"],
-            true,
-        )?;
-
-        assert_eq!(1, pkgs.len());
-        let info = &pkgs[0];
-
-        assert_eq!("foo-3.0.2-py36h1af98f8_1.conda", info.file_name);
-        assert_eq!(
-            "https://conda.anaconda.org/conda-forge/linux-64/foo-3.0.2-py36h1af98f8_1.conda",
-            info.url.to_string()
-        );
-        assert_eq!("https://conda.anaconda.org/conda-forge/", info.channel);
-        assert_eq!("foo", info.package_record.name);
-        assert_eq!("linux-64", info.package_record.subdir);
-        assert_eq!("3.0.2", info.package_record.version.to_string());
-        assert_eq!("py36h1af98f8_1", info.package_record.build);
-        assert_eq!(1, info.package_record.build_number);
-        assert_eq!(
-            rattler_digest::parse_digest_from_hex::<rattler_digest::Sha256>(
-                "67a63bec3fd3205170eaad532d487595b8aaceb9814d13c6858d7bac3ef24cd4"
-            )
-            .as_ref()
-            .unwrap(),
-            info.package_record.sha256.as_ref().unwrap()
-        );
-        assert_eq!(
-            rattler_digest::parse_digest_from_hex::<rattler_digest::Md5>(
-                "fb731d9290f0bcbf3a054665f33ec94f"
-            )
-            .as_ref()
-            .unwrap(),
-            info.package_record.md5.as_ref().unwrap()
-        );
-
-        Ok(())
-    }
-
-    #[test]
-    fn test_solve_dummy_repo_install_new() -> anyhow::Result<()> {
-        let pkgs = solve(
-            dummy_channel_json_path(),
-            Vec::new(),
-            Vec::new(),
-            &["foo<4"],
-            false,
-        )?;
-
-        assert_eq!(1, pkgs.len());
-        let info = &pkgs[0];
-
-        assert_eq!("foo-3.0.2-py36h1af98f8_1.conda", info.file_name);
-        assert_eq!(
-            "https://conda.anaconda.org/conda-forge/linux-64/foo-3.0.2-py36h1af98f8_1.conda",
-            info.url.to_string()
-        );
-        assert_eq!("https://conda.anaconda.org/conda-forge/", info.channel);
-        assert_eq!("foo", info.package_record.name);
-        assert_eq!("linux-64", info.package_record.subdir);
-        assert_eq!("3.0.2", info.package_record.version.to_string());
-        assert_eq!("py36h1af98f8_1", info.package_record.build);
-        assert_eq!(1, info.package_record.build_number);
-        assert_eq!(
-            rattler_digest::parse_digest_from_hex::<rattler_digest::Sha256>(
-                "67a63bec3fd3205170eaad532d487595b8aaceb9814d13c6858d7bac3ef24cd4"
-            )
-            .as_ref()
-            .unwrap(),
-            info.package_record.sha256.as_ref().unwrap()
-        );
-        assert_eq!(
-            rattler_digest::parse_digest_from_hex::<rattler_digest::Md5>(
-                "fb731d9290f0bcbf3a054665f33ec94f"
-            )
-            .as_ref()
-            .unwrap(),
-            info.package_record.md5.as_ref().unwrap()
-        );
-
-        Ok(())
-    }
-
-    #[test]
-    fn test_solve_dummy_repo_prefers_conda_package() -> anyhow::Result<()> {
-        // There following package is provided as .tar.bz and as .conda in repodata.json
-        let match_spec = "foo=3.0.2=py36h1af98f8_1";
-
-        let operations = solve(
-            dummy_channel_json_path(),
-            Vec::new(),
-            Vec::new(),
-            &[match_spec],
-            false,
-        )?;
-
-        // The .conda entry is selected for installing
-        assert_eq!(operations.len(), 1);
-        assert_eq!(operations[0].file_name, "foo-3.0.2-py36h1af98f8_1.conda");
-
-        Ok(())
-    }
-
-    #[test]
-    fn test_solve_dummy_repo_install_noop() -> anyhow::Result<()> {
-        let already_installed = vec![installed_package(
-            "conda-forge",
-            "linux-64",
-            "foo",
-            "3.0.2",
-            "py36h1af98f8_1",
-            1,
-        )];
-
-        let pkgs = solve(
-            dummy_channel_json_path(),
-            already_installed,
-            Vec::new(),
-            &["foo<4"],
-            false,
-        )?;
-
-        assert_eq!(1, pkgs.len());
-
-        // Install
-        let info = &pkgs[0];
-        assert_eq!("foo", &info.package_record.name);
-        assert_eq!("3.0.2", &info.package_record.version.to_string());
-
-        Ok(())
-    }
-
-    #[test]
-    fn test_solve_dummy_repo_upgrade() -> anyhow::Result<()> {
-        let already_installed = vec![installed_package(
-            "conda-forge",
-            "linux-64",
-            "foo",
-            "3.0.2",
-            "py36h1af98f8_1",
-            1,
-        )];
-
-        let pkgs = solve(
-            dummy_channel_json_path(),
-            already_installed,
-            Vec::new(),
-            &["foo>=4"],
-            false,
-        )?;
-
-        // Install
-        let info = &pkgs[0];
-        assert_eq!("foo", &info.package_record.name);
-        assert_eq!("4.0.2", &info.package_record.version.to_string());
-
-        Ok(())
-    }
-
-    #[test]
-    fn test_solve_dummy_repo_downgrade() -> anyhow::Result<()> {
-        let already_installed = vec![installed_package(
-            "conda-forge",
-            "linux-64",
-            "foo",
-            "4.0.2",
-            "py36h1af98f8_1",
-            1,
-        )];
-
-        let pkgs = solve(
-            dummy_channel_json_path(),
-            already_installed,
-            Vec::new(),
-            &["foo<4"],
-            false,
-        )?;
-
-        assert_eq!(pkgs.len(), 1);
-
-        // Uninstall
-        let info = &pkgs[0];
-        assert_eq!("foo", &info.package_record.name);
-        assert_eq!("3.0.2", &info.package_record.version.to_string());
-
-        Ok(())
-    }
-
-    #[test]
-    fn test_solve_dummy_repo_remove() -> anyhow::Result<()> {
-        let already_installed = vec![installed_package(
-            "conda-forge",
-            "linux-64",
-            "foo",
-            "3.0.2",
-            "py36h1af98f8_1",
-            1,
-        )];
-
-        let pkgs = solve(
-            dummy_channel_json_path(),
-            already_installed,
-            Vec::new(),
-            &[],
-            false,
-        )?;
-
-        // Should be no packages!
-        assert_eq!(0, pkgs.len());
-
-        Ok(())
-    }
-
-    #[test]
-    fn test_solve_dummy_repo_with_virtual_package() -> anyhow::Result<()> {
-        let pkgs = solve(
-            dummy_channel_json_path(),
-            Vec::new(),
-            vec![GenericVirtualPackage {
-                name: "__unix".to_string(),
-                version: Version::from_str("0").unwrap(),
-                build_string: "0".to_string(),
-            }],
-            &["bar"],
-            false,
-        )?;
-
-        assert_eq!(pkgs.len(), 1);
-
-        let info = &pkgs[0];
-        assert_eq!("bar", &info.package_record.name);
-        assert_eq!("1.2.3", &info.package_record.version.to_string());
-=======
 /// A representation of a collection of [`RepoDataRecord`] usable by a [`SolverImpl`]
 /// implementation.
 ///
@@ -502,7 +106,6 @@
     /// specific [`SolverImpl`] implementation.
     fn into(self) -> S;
 }
->>>>>>> e0d52607
 
 impl<'a, S: SolverRepoData<'a>> IntoRepoData<'a, S> for &'a Vec<RepoDataRecord> {
     fn into(self) -> S {
