--- conflicted
+++ resolved
@@ -6,7 +6,7 @@
 mod libsolv;
 mod solver_backend;
 
-pub use libsolv::LibsolvSolver;
+pub use libsolv::LibsolvBackend;
 pub use solver_backend::SolverBackend;
 use std::ffi::NulError;
 
@@ -69,16 +69,8 @@
 
 #[cfg(test)]
 mod test_libsolv {
-<<<<<<< HEAD
-    use crate::libsolv::LibsolvSolver;
+    use crate::libsolv::LibsolvBackend;
     use crate::{SolveError, SolverBackend, SolverProblem};
-=======
-    use crate::libsolv::LibsolvBackend;
-    use crate::package_operation::PackageOperation;
-    use crate::package_operation::PackageOperationKind;
-    use crate::{RequestedAction, SolveError, SolverBackend, SolverProblem};
-    use rattler_conda_types::prefix_record::PrefixPaths;
->>>>>>> 7de07125
     use rattler_conda_types::GenericVirtualPackage;
     use rattler_conda_types::{
         Channel, ChannelConfig, MatchSpec, NoArchType, PackageRecord, RepoData, RepoDataRecord,
@@ -179,8 +171,8 @@
             specs,
             ..Default::default()
         };
-<<<<<<< HEAD
-        let pkgs = LibsolvSolver
+
+        let pkgs = LibsolvBackend
             .solve(problem)
             .unwrap()
             .into_iter()
@@ -192,17 +184,6 @@
             })
             .collect::<Vec<_>>();
         insta::assert_yaml_snapshot!(pkgs);
-=======
-        let operations = LibsolvBackend.solve(problem).unwrap();
-        for operation in operations.iter() {
-            println!("{:?} - {:?}", operation.kind, operation.package);
-        }
-
-        assert!(
-            operations.len() > 0,
-            "no operations resulted from installing python!"
-        );
->>>>>>> 7de07125
     }
 
     #[test]
@@ -265,15 +246,11 @@
             Vec::new(),
             Vec::new(),
             &[match_spec],
-            RequestedAction::Install,
         )?;
 
         // The .conda entry is selected for installing
         assert_eq!(operations.len(), 1);
-        assert_eq!(
-            operations[0].package.file_name,
-            "foo-3.0.2-py36h1af98f8_1.conda"
-        );
+        assert_eq!(operations[0].file_name, "foo-3.0.2-py36h1af98f8_1.conda");
 
         Ok(())
     }
@@ -436,11 +413,7 @@
             ..Default::default()
         };
 
-<<<<<<< HEAD
-        let pkgs = LibsolvSolver.solve(problem)?;
-=======
-        let solvable_operations = LibsolvBackend.solve(problem)?;
->>>>>>> 7de07125
+        let pkgs = LibsolvBackend.solve(problem)?;
 
         for pkg in pkgs.iter() {
             println!(
