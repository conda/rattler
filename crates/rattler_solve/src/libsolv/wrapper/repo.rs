<<<<<<< HEAD
use rattler_conda_types::{GenericVirtualPackage, RepoDataRecord};
use std::{
    cmp::Ordering,
    collections::HashMap,
    ffi::CString,
    ffi::NulError,
    marker::PhantomData,
    ops::{Deref, DerefMut},
    os::raw::c_ulonglong,
    ptr::NonNull,
};
=======
use super::repodata::Repodata;
>>>>>>> 7de07125

use std::{marker::PhantomData, ptr::NonNull};

use super::{c_string, ffi, pool::Pool, solvable::SolvableId};

/// Wrapper for libsolv repo, which contains package information (in our case, we are creating repos
/// from `repodata.json`, installed package metadata and virtual packages)
///
/// The wrapper functions as an owned pointer, guaranteed to be non-null and freed
/// when the Repo is dropped. Next to that, it is also tied to the lifetime of the pool that created
/// it, because libsolv requires a pool to outlive its repos.
pub struct Repo<'pool>(NonNull<ffi::Repo>, PhantomData<&'pool ffi::Repo>);

/// An Id to uniquely identify a Repo
#[derive(Copy, Clone, Eq, PartialEq, Hash)]
pub struct RepoId(usize);

impl RepoId {
    pub fn from_ffi_solvable(solvable: &ffi::Solvable) -> RepoId {
        RepoId(solvable.repo as usize)
    }
}

impl<'pool> Drop for Repo<'pool> {
    fn drop(&mut self) {
        // Safe because we know that the repo is never freed manually
        unsafe { ffi::repo_free(self.0.as_mut(), 1) }
    }
}

impl<'pool> Repo<'pool> {
    /// Constructs a repo in the provided pool, associated to the given url
    pub fn new(pool: &Pool, url: impl AsRef<str>) -> Repo {
        let c_url = c_string(url);

        unsafe {
            let repo_ptr = ffi::repo_create(pool.raw_ptr(), c_url.as_ptr());
            let non_null_ptr = NonNull::new(repo_ptr).expect("repo ptr was null");
            Repo(non_null_ptr, PhantomData::default())
        }
    }

    /// Panics if this repo does not belong to the provided pool
    pub fn ensure_belongs_to_pool(&self, pool: &Pool) {
        let repo_pool_ptr = unsafe { self.0.as_ref().pool };
        assert_eq!(
            repo_pool_ptr,
            pool.raw_ptr(),
            "repo does not belong to the provided pool"
        );
    }

    /// Returns the id of the Repo
    pub fn id(&self) -> RepoId {
        RepoId(self.raw_ptr() as usize)
    }

    /// Returns a raw pointer to the wrapped `ffi::Repo`, to be used for calling ffi functions
    /// that require access to the repo (and for nothing else)
    pub fn raw_ptr(&self) -> *mut ffi::Repo {
        self.0.as_ptr()
    }

<<<<<<< HEAD
    /// Adds [`RepoDataRecord`] to this instance
    pub fn add_repodata_records(
        &self,
        pool: &Pool,
        repo_datas: &[RepoDataRecord],
    ) -> Result<Vec<SolvableId>, NulError> {
        let data = unsafe { ffi::repo_add_repodata(self.as_ptr().as_ptr(), 0) };

        // Get all the IDs
        let solvable_buildflavor_id = SOLVABLE_BUILDFLAVOR.find_interned_id(pool).unwrap();
        let solvable_buildtime_id = SOLVABLE_BUILDTIME.find_interned_id(pool).unwrap();
        let solvable_buildversion_id = SOLVABLE_BUILDVERSION.find_interned_id(pool).unwrap();
        let solvable_constraints = SOLVABLE_CONSTRAINS.find_interned_id(pool).unwrap();
        let solvable_download_size_id = SOLVABLE_DOWNLOADSIZE.find_interned_id(pool).unwrap();
        let solvable_license_id = SOLVABLE_LICENSE.find_interned_id(pool).unwrap();
        let solvable_pkg_id = SOLVABLE_PKGID.find_interned_id(pool).unwrap();
        let solvable_checksum = SOLVABLE_CHECKSUM.find_interned_id(pool).unwrap();
        let solvable_track_features = SOLVABLE_TRACK_FEATURES.find_interned_id(pool).unwrap();
        let repo_type_md5 = REPOKEY_TYPE_MD5.find_interned_id(pool).unwrap();
        let repo_type_sha256 = REPOKEY_TYPE_SHA256.find_interned_id(pool).unwrap();

        // Custom id
        let solvable_index_id = "solvable:repodata_record_index".intern(pool);

        // Keeps a mapping from packages added to the repo to the type and solvable
        let mut package_to_type: HashMap<&str, (PackageExtension, SolvableId)> = HashMap::new();

        // Iterate over all packages
        let mut solvable_ids = Vec::new();
        for (repo_data_index, repo_data) in repo_datas.iter().enumerate() {
            let record = &repo_data.package_record;

            // Create a solvable for the package.
            let solvable_id = SolvableId(unsafe { ffi::repo_add_solvable(self.as_ptr().as_ptr()) });
            let solvable = solvable_id.resolve(pool);
            solvable.set_usize(solvable_index_id, repo_data_index);

            let solvable = unsafe { solvable.as_ptr().as_mut() };

            // Name and version
            solvable.name = record.name.intern(pool).into();
            solvable.evr = record.version.to_string().intern(pool).into();
            let rel_eq = pool.rel_eq(solvable.name, solvable.evr);
            solvable.provides = unsafe {
                ffi::repo_addid_dep(self.as_ptr().as_ptr(), solvable.provides, rel_eq, 0)
            };

            // Location (filename (fn) and subdir)
            unsafe {
                ffi::repodata_set_location(
                    data,
                    solvable_id.into(),
                    0,
                    CString::new(record.subdir.as_bytes())?.as_ptr(),
                    CString::new(repo_data.file_name.as_bytes())?.as_ptr(),
                );
            }

            // Dependencies
            for match_spec in record.depends.iter() {
                // Create a reldep id from a matchspec
                let match_spec_id = pool.conda_matchspec(&CString::new(match_spec.as_str())?);

                // Add it to the list of requirements of this solvable
                solvable.requires = unsafe {
                    ffi::repo_addid_dep(self.as_ptr().as_ptr(), solvable.requires, match_spec_id, 0)
                };
            }

            // Constraints
            for match_spec in record.constrains.iter() {
                // Create a reldep id from a matchspec
                let match_spec_id = pool.conda_matchspec(&CString::new(match_spec.as_str())?);

                // Add it to the list of constraints of this solvable
                unsafe {
                    ffi::repodata_add_idarray(
                        data,
                        solvable_id.into(),
                        solvable_constraints.into(),
                        match_spec_id,
                    );
                };
            }

            // Track features
            for track_features in record.track_features.iter() {
                let track_feature = track_features.trim();
                if !track_feature.is_empty() {
                    unsafe {
                        ffi::repodata_add_idarray(
                            data,
                            solvable_id.into(),
                            solvable_track_features.into(),
                            track_features.trim().intern(pool).into(),
                        );
                    }
                }
            }

            // Timestamp
            if let Some(timestamp) = record.timestamp {
                // Fixup the timestamp
                let timestamp = if timestamp > 253402300799 {
                    timestamp / 253402300799
                } else {
                    timestamp
                };
                unsafe {
                    ffi::repodata_set_num(
                        data,
                        solvable_id.into(),
                        solvable_buildtime_id.into(),
                        timestamp as c_ulonglong,
                    );
                }
            }

            // Size
            if let Some(size) = record.size {
                unsafe {
                    ffi::repodata_set_num(
                        data,
                        solvable_id.into(),
                        solvable_download_size_id.into(),
                        size as c_ulonglong,
                    );
                }
            }

            // Build string
            unsafe {
                ffi::repodata_add_poolstr_array(
                    data,
                    solvable_id.into(),
                    solvable_buildflavor_id.into(),
                    CString::new(record.build.as_str())?.as_ptr(),
                )
            };

            // Build number
            unsafe {
                ffi::repodata_set_str(
                    data,
                    solvable_id.into(),
                    solvable_buildversion_id.into(),
                    CString::new(record.build_number.to_string())?.as_ptr(),
                )
            }

            // License
            if let Some(license) = record.license.as_ref() {
                unsafe {
                    ffi::repodata_add_poolstr_array(
                        data,
                        solvable_id.into(),
                        solvable_license_id.into(),
                        CString::new(license.as_str())?.as_ptr(),
                    )
                }
            }

            // MD5 hash
            if let Some(md5) = record.md5.as_ref() {
                unsafe {
                    ffi::repodata_set_checksum(
                        data,
                        solvable_id.into(),
                        solvable_pkg_id.into(),
                        repo_type_md5.into(),
                        CString::new(md5.as_str())?.as_ptr(),
                    )
                }
            }

            // Sha256 hash
            if let Some(sha256) = record.sha256.as_ref() {
                unsafe {
                    ffi::repodata_set_checksum(
                        data,
                        solvable_id.into(),
                        solvable_checksum.into(),
                        repo_type_sha256.into(),
                        CString::new(sha256.as_str())?.as_ptr(),
                    )
                }
            }

            // Get the name of the package
            if let Some((filename, package_type)) =
                extract_known_filename_extension(&repo_data.file_name)
            {
                if let Some(&(other_package_type, other_solvable_id)) =
                    package_to_type.get(filename)
                {
                    // A previous package that we already stored is actually a package of a better "type" so we'll just use that instead.
                    match package_type.cmp(&other_package_type) {
                        Ordering::Less => {
                            unsafe {
                                ffi::repo_free_solvable(
                                    self.as_ptr().as_ptr(),
                                    solvable_id.into(),
                                    1,
                                )
                            };
                            continue;
                            // A previous package has a worse package "type", we'll reuse the handle but overwrite its attributes.
                        }
                        Ordering::Greater => {
                            // Swap the "old" and "new" solvables reusing the old solvable
                            let pool = pool.as_ref();
                            unsafe {
                                let solvables = std::slice::from_raw_parts_mut(
                                    pool.solvables,
                                    pool.nsolvables as _,
                                );
                                solvables.swap(solvable_id.0 as _, other_solvable_id.0 as _);
                                ffi::repodata_swap_attrs(
                                    data,
                                    solvable_id.into(),
                                    other_solvable_id.into(),
                                );
                                ffi::repo_free_solvable(
                                    self.as_ptr().as_ptr(),
                                    solvable_id.into(),
                                    1,
                                );
                            }
                            package_to_type.insert(filename, (package_type, other_solvable_id));
                        }
                        Ordering::Equal => {
                            // They both have the same extension? Keep them both I guess?
                            unimplemented!("found a duplicate package")
                        }
                    }
                } else {
                    package_to_type.insert(filename, (package_type, solvable_id));
                };
            } else {
                tracing::warn!("unknown package extension: {}", &repo_data.file_name);
            }

            // Store the solvable id
            solvable_ids.push(solvable_id);
        }

        // TODO: What does this do?
        unsafe { ffi::repo_internalize(self.as_ptr().as_ptr()) };

        Ok(solvable_ids)
=======
    /// Adds a new repodata to this repo (repodata is a libsolv datastructure, see [`Repodata`] for
    /// details)
    pub fn add_repodata(&self) -> Repodata {
        unsafe {
            let repodata_ptr = ffi::repo_add_repodata(self.raw_ptr(), 0);
            Repodata::from_ptr(self, repodata_ptr)
        }
>>>>>>> 7de07125
    }

    /// Adds a new solvable to this repo
    pub fn add_solvable(&self) -> SolvableId {
        SolvableId(unsafe { ffi::repo_add_solvable(self.raw_ptr()) })
    }

    /// Adds a new "requires" relation to the solvable
    pub fn add_requires(&self, solvable: &mut ffi::Solvable, rel_id: ffi::Id) {
        solvable.requires =
            unsafe { ffi::repo_addid_dep(self.raw_ptr(), solvable.requires, rel_id, 0) };
    }

    /// Adds a new "provides" relation to the solvable
    pub fn add_provides(&self, solvable: &mut ffi::Solvable, rel_id: ffi::Id) {
        solvable.provides =
            unsafe { ffi::repo_addid_dep(self.raw_ptr(), solvable.provides, rel_id, 0) };
    }

    /// Wrapper around `repo_internalize`
    pub fn internalize(&self) {
        unsafe { ffi::repo_internalize(self.raw_ptr()) }
    }

    /// Frees the solvable
    ///
    /// The caller must ensure the solvable referenced by this id will not be used in the future
    pub unsafe fn free_solvable(&self, solvable_id: SolvableId) {
        ffi::repo_free_solvable(self.raw_ptr(), solvable_id.into(), 1);
    }
}

#[cfg(test)]
mod tests {
    use super::super::pool::Pool;
    use super::Repo;

    #[test]
    fn test_repo_creation() {
        let pool = Pool::default();
        let mut _repo = Repo::new(&pool, "conda-forge");
    }
}<|MERGE_RESOLUTION|>--- conflicted
+++ resolved
@@ -1,19 +1,4 @@
-<<<<<<< HEAD
-use rattler_conda_types::{GenericVirtualPackage, RepoDataRecord};
-use std::{
-    cmp::Ordering,
-    collections::HashMap,
-    ffi::CString,
-    ffi::NulError,
-    marker::PhantomData,
-    ops::{Deref, DerefMut},
-    os::raw::c_ulonglong,
-    ptr::NonNull,
-};
-=======
 use super::repodata::Repodata;
->>>>>>> 7de07125
-
 use std::{marker::PhantomData, ptr::NonNull};
 
 use super::{c_string, ffi, pool::Pool, solvable::SolvableId};
@@ -76,258 +61,6 @@
         self.0.as_ptr()
     }
 
-<<<<<<< HEAD
-    /// Adds [`RepoDataRecord`] to this instance
-    pub fn add_repodata_records(
-        &self,
-        pool: &Pool,
-        repo_datas: &[RepoDataRecord],
-    ) -> Result<Vec<SolvableId>, NulError> {
-        let data = unsafe { ffi::repo_add_repodata(self.as_ptr().as_ptr(), 0) };
-
-        // Get all the IDs
-        let solvable_buildflavor_id = SOLVABLE_BUILDFLAVOR.find_interned_id(pool).unwrap();
-        let solvable_buildtime_id = SOLVABLE_BUILDTIME.find_interned_id(pool).unwrap();
-        let solvable_buildversion_id = SOLVABLE_BUILDVERSION.find_interned_id(pool).unwrap();
-        let solvable_constraints = SOLVABLE_CONSTRAINS.find_interned_id(pool).unwrap();
-        let solvable_download_size_id = SOLVABLE_DOWNLOADSIZE.find_interned_id(pool).unwrap();
-        let solvable_license_id = SOLVABLE_LICENSE.find_interned_id(pool).unwrap();
-        let solvable_pkg_id = SOLVABLE_PKGID.find_interned_id(pool).unwrap();
-        let solvable_checksum = SOLVABLE_CHECKSUM.find_interned_id(pool).unwrap();
-        let solvable_track_features = SOLVABLE_TRACK_FEATURES.find_interned_id(pool).unwrap();
-        let repo_type_md5 = REPOKEY_TYPE_MD5.find_interned_id(pool).unwrap();
-        let repo_type_sha256 = REPOKEY_TYPE_SHA256.find_interned_id(pool).unwrap();
-
-        // Custom id
-        let solvable_index_id = "solvable:repodata_record_index".intern(pool);
-
-        // Keeps a mapping from packages added to the repo to the type and solvable
-        let mut package_to_type: HashMap<&str, (PackageExtension, SolvableId)> = HashMap::new();
-
-        // Iterate over all packages
-        let mut solvable_ids = Vec::new();
-        for (repo_data_index, repo_data) in repo_datas.iter().enumerate() {
-            let record = &repo_data.package_record;
-
-            // Create a solvable for the package.
-            let solvable_id = SolvableId(unsafe { ffi::repo_add_solvable(self.as_ptr().as_ptr()) });
-            let solvable = solvable_id.resolve(pool);
-            solvable.set_usize(solvable_index_id, repo_data_index);
-
-            let solvable = unsafe { solvable.as_ptr().as_mut() };
-
-            // Name and version
-            solvable.name = record.name.intern(pool).into();
-            solvable.evr = record.version.to_string().intern(pool).into();
-            let rel_eq = pool.rel_eq(solvable.name, solvable.evr);
-            solvable.provides = unsafe {
-                ffi::repo_addid_dep(self.as_ptr().as_ptr(), solvable.provides, rel_eq, 0)
-            };
-
-            // Location (filename (fn) and subdir)
-            unsafe {
-                ffi::repodata_set_location(
-                    data,
-                    solvable_id.into(),
-                    0,
-                    CString::new(record.subdir.as_bytes())?.as_ptr(),
-                    CString::new(repo_data.file_name.as_bytes())?.as_ptr(),
-                );
-            }
-
-            // Dependencies
-            for match_spec in record.depends.iter() {
-                // Create a reldep id from a matchspec
-                let match_spec_id = pool.conda_matchspec(&CString::new(match_spec.as_str())?);
-
-                // Add it to the list of requirements of this solvable
-                solvable.requires = unsafe {
-                    ffi::repo_addid_dep(self.as_ptr().as_ptr(), solvable.requires, match_spec_id, 0)
-                };
-            }
-
-            // Constraints
-            for match_spec in record.constrains.iter() {
-                // Create a reldep id from a matchspec
-                let match_spec_id = pool.conda_matchspec(&CString::new(match_spec.as_str())?);
-
-                // Add it to the list of constraints of this solvable
-                unsafe {
-                    ffi::repodata_add_idarray(
-                        data,
-                        solvable_id.into(),
-                        solvable_constraints.into(),
-                        match_spec_id,
-                    );
-                };
-            }
-
-            // Track features
-            for track_features in record.track_features.iter() {
-                let track_feature = track_features.trim();
-                if !track_feature.is_empty() {
-                    unsafe {
-                        ffi::repodata_add_idarray(
-                            data,
-                            solvable_id.into(),
-                            solvable_track_features.into(),
-                            track_features.trim().intern(pool).into(),
-                        );
-                    }
-                }
-            }
-
-            // Timestamp
-            if let Some(timestamp) = record.timestamp {
-                // Fixup the timestamp
-                let timestamp = if timestamp > 253402300799 {
-                    timestamp / 253402300799
-                } else {
-                    timestamp
-                };
-                unsafe {
-                    ffi::repodata_set_num(
-                        data,
-                        solvable_id.into(),
-                        solvable_buildtime_id.into(),
-                        timestamp as c_ulonglong,
-                    );
-                }
-            }
-
-            // Size
-            if let Some(size) = record.size {
-                unsafe {
-                    ffi::repodata_set_num(
-                        data,
-                        solvable_id.into(),
-                        solvable_download_size_id.into(),
-                        size as c_ulonglong,
-                    );
-                }
-            }
-
-            // Build string
-            unsafe {
-                ffi::repodata_add_poolstr_array(
-                    data,
-                    solvable_id.into(),
-                    solvable_buildflavor_id.into(),
-                    CString::new(record.build.as_str())?.as_ptr(),
-                )
-            };
-
-            // Build number
-            unsafe {
-                ffi::repodata_set_str(
-                    data,
-                    solvable_id.into(),
-                    solvable_buildversion_id.into(),
-                    CString::new(record.build_number.to_string())?.as_ptr(),
-                )
-            }
-
-            // License
-            if let Some(license) = record.license.as_ref() {
-                unsafe {
-                    ffi::repodata_add_poolstr_array(
-                        data,
-                        solvable_id.into(),
-                        solvable_license_id.into(),
-                        CString::new(license.as_str())?.as_ptr(),
-                    )
-                }
-            }
-
-            // MD5 hash
-            if let Some(md5) = record.md5.as_ref() {
-                unsafe {
-                    ffi::repodata_set_checksum(
-                        data,
-                        solvable_id.into(),
-                        solvable_pkg_id.into(),
-                        repo_type_md5.into(),
-                        CString::new(md5.as_str())?.as_ptr(),
-                    )
-                }
-            }
-
-            // Sha256 hash
-            if let Some(sha256) = record.sha256.as_ref() {
-                unsafe {
-                    ffi::repodata_set_checksum(
-                        data,
-                        solvable_id.into(),
-                        solvable_checksum.into(),
-                        repo_type_sha256.into(),
-                        CString::new(sha256.as_str())?.as_ptr(),
-                    )
-                }
-            }
-
-            // Get the name of the package
-            if let Some((filename, package_type)) =
-                extract_known_filename_extension(&repo_data.file_name)
-            {
-                if let Some(&(other_package_type, other_solvable_id)) =
-                    package_to_type.get(filename)
-                {
-                    // A previous package that we already stored is actually a package of a better "type" so we'll just use that instead.
-                    match package_type.cmp(&other_package_type) {
-                        Ordering::Less => {
-                            unsafe {
-                                ffi::repo_free_solvable(
-                                    self.as_ptr().as_ptr(),
-                                    solvable_id.into(),
-                                    1,
-                                )
-                            };
-                            continue;
-                            // A previous package has a worse package "type", we'll reuse the handle but overwrite its attributes.
-                        }
-                        Ordering::Greater => {
-                            // Swap the "old" and "new" solvables reusing the old solvable
-                            let pool = pool.as_ref();
-                            unsafe {
-                                let solvables = std::slice::from_raw_parts_mut(
-                                    pool.solvables,
-                                    pool.nsolvables as _,
-                                );
-                                solvables.swap(solvable_id.0 as _, other_solvable_id.0 as _);
-                                ffi::repodata_swap_attrs(
-                                    data,
-                                    solvable_id.into(),
-                                    other_solvable_id.into(),
-                                );
-                                ffi::repo_free_solvable(
-                                    self.as_ptr().as_ptr(),
-                                    solvable_id.into(),
-                                    1,
-                                );
-                            }
-                            package_to_type.insert(filename, (package_type, other_solvable_id));
-                        }
-                        Ordering::Equal => {
-                            // They both have the same extension? Keep them both I guess?
-                            unimplemented!("found a duplicate package")
-                        }
-                    }
-                } else {
-                    package_to_type.insert(filename, (package_type, solvable_id));
-                };
-            } else {
-                tracing::warn!("unknown package extension: {}", &repo_data.file_name);
-            }
-
-            // Store the solvable id
-            solvable_ids.push(solvable_id);
-        }
-
-        // TODO: What does this do?
-        unsafe { ffi::repo_internalize(self.as_ptr().as_ptr()) };
-
-        Ok(solvable_ids)
-=======
     /// Adds a new repodata to this repo (repodata is a libsolv datastructure, see [`Repodata`] for
     /// details)
     pub fn add_repodata(&self) -> Repodata {
@@ -335,7 +68,6 @@
             let repodata_ptr = ffi::repo_add_repodata(self.raw_ptr(), 0);
             Repodata::from_ptr(self, repodata_ptr)
         }
->>>>>>> 7de07125
     }
 
     /// Adds a new solvable to this repo
