--- conflicted
+++ resolved
@@ -1,21 +1,9 @@
 use super::ffi;
-<<<<<<< HEAD
-=======
-use super::flags::SolvableFlags;
-use super::solvable::SolvableId;
->>>>>>> 7de07125
+use crate::libsolv::wrapper::solvable::SolvableId;
 use std::marker::PhantomData;
 
-<<<<<<< HEAD
 /// Wrapper for libsolv queue type. This type is used by to gather items of a specific type. This
 /// is a type-safe implementation that is coupled to a specific Id type.
-=======
-/// Wrapper for queue, the queuing datastructure used by libsolv
-///
-/// The wrapper functions as an owned pointer, guaranteed to be non-null and freed
-/// when the Queue is dropped. It also ensures that you always pass objects of the
-/// same Id type to the queue.
->>>>>>> 7de07125
 pub struct Queue<T> {
     queue: ffi::Queue,
     // Makes this queue typesafe
@@ -60,26 +48,12 @@
 
 impl<T: Into<ffi::Id>> Queue<T> {
     /// Pushes a single id to the back of the queue
+    #[allow(dead_code)]
     pub fn push_id(&mut self, id: T) {
         unsafe {
             ffi::queue_insert(self.raw_ptr(), self.queue.count, id.into());
         }
     }
-<<<<<<< HEAD
-=======
-
-    /// Push an id and flag into the queue
-    pub fn push_id_with_flags(&mut self, id: T, flags: SolvableFlags) {
-        unsafe {
-            ffi::queue_insert2(
-                self.raw_ptr(),
-                self.queue.count,
-                flags.inner() as c_int,
-                id.into(),
-            );
-        }
-    }
->>>>>>> 7de07125
 }
 
 /// A read-only reference to a libsolv queue
