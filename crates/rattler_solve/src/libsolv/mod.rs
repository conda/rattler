--- conflicted
+++ resolved
@@ -1,10 +1,7 @@
-<<<<<<< HEAD
-=======
 use crate::libsolv::input::{add_repodata_records, add_virtual_packages};
 use crate::libsolv::output::get_required_packages;
 use crate::libsolv::wrapper::repo::Repo;
 use crate::{SolveError, SolverBackend, SolverProblem};
->>>>>>> e1920833
 use rattler_conda_types::RepoDataRecord;
 use std::collections::HashMap;
 use wrapper::{
@@ -17,23 +14,10 @@
 mod output;
 mod wrapper;
 
-<<<<<<< HEAD
-use crate::libsolv::wrapper::pool::Intern;
-use crate::libsolv::wrapper::solve_goal::SolveGoal;
-use crate::{SolveError, SolverBackend, SolverProblem};
-use wrapper::flags::SolverFlag;
-use wrapper::pool::{Pool, Verbosity};
-
-=======
->>>>>>> e1920833
 /// A [`SolverBackend`] implemented using the `libsolv` library
 pub struct LibsolvBackend;
 
-<<<<<<< HEAD
-impl SolverBackend for LibsolvSolver {
-=======
 impl SolverBackend for LibsolvBackend {
->>>>>>> e1920833
     fn solve(&mut self, problem: SolverProblem) -> Result<Vec<RepoDataRecord>, SolveError> {
         // Construct a default libsolv pool
         let pool = Pool::default();
@@ -42,15 +26,7 @@
         pool.set_debug_callback(|msg, flags| {
             tracing::event!(tracing::Level::DEBUG, flags, "{}", msg);
         });
-        pool.set_debug_level(Verbosity::Extreme);
-
-        // Add virtual packages
-        let repo = pool.create_repo("virtual_packages");
-        repo.add_virtual_packages(&pool, &problem.virtual_packages)
-            .map_err(SolveError::ErrorAddingInstalledPackages)?;
-
-        // Mark the virtual packages as installed.
-        pool.set_installed(&repo);
+        pool.set_debug_level(Verbosity::Low);
 
         // Add virtual packages
         let repo = Repo::new(&pool, "virtual_packages");
@@ -82,27 +58,6 @@
         }
 
         // Create a special pool for records that are already installed or locked.
-<<<<<<< HEAD
-        let repo = pool.create_repo("installed");
-        let installed_solvables = repo
-            .add_repodata_records(&pool, &problem.locked_packages)
-            .map_err(SolveError::ErrorAddingInstalledPackages)?;
-
-        // Also add the installed records to the repodata
-        let i = repo_mapping.len();
-        repo_mapping.insert(repo.id(), i);
-        all_repodata_records.push(problem.locked_packages.as_slice());
-
-        // Create a special pool for records that are pinned and cannot be changed.
-        let repo = pool.create_repo("pinned");
-        let pinned_solvables = repo
-            .add_repodata_records(&pool, &problem.pinned_packages)
-            .map_err(SolveError::ErrorAddingInstalledPackages)?;
-
-        // Also add the installed records to the repodata
-        let i = repo_mapping.len();
-        repo_mapping.insert(repo.id(), i);
-=======
         let repo = Repo::new(&pool, "locked");
         let installed_solvables = add_repodata_records(&pool, &repo, &problem.locked_packages)
             .map_err(SolveError::ErrorAddingRepodata)?;
@@ -118,7 +73,6 @@
 
         // Also add the installed records to the repodata
         repo_mapping.insert(repo.id(), repo_mapping.len());
->>>>>>> e1920833
         all_repodata_records.push(problem.pinned_packages.as_slice());
 
         // Create datastructures for solving
@@ -139,11 +93,7 @@
 
         // Specify the matchspec requests
         for spec in problem.specs {
-<<<<<<< HEAD
-            let id = spec.intern(&pool);
-=======
             let id = pool.intern_matchspec(&spec);
->>>>>>> e1920833
             goal.install(id, false)
         }
 
@@ -151,24 +101,6 @@
         let mut solver = pool.create_solver();
         solver.set_flag(SolverFlag::allow_uninstall(), true);
         solver.set_flag(SolverFlag::allow_downgrade(), true);
-<<<<<<< HEAD
-        if solver.solve(&mut goal).is_err() {
-            return Err(SolveError::Unsolvable);
-        }
-
-        // Construct a transaction from the solver
-        let mut transaction = solver.create_transaction();
-        let required_records = transaction
-            .get_required_packages(&pool, &repo_mapping, &all_repodata_records)
-            .map_err(|unsupported_operation_ids| {
-                SolveError::UnsupportedOperations(
-                    unsupported_operation_ids
-                        .into_iter()
-                        .map(|id| format!("libsolv operation {id}"))
-                        .collect(),
-                )
-            })?;
-=======
 
         let transaction = solver
             .solve(&mut goal)
@@ -184,7 +116,6 @@
                             .collect(),
                     )
                 })?;
->>>>>>> e1920833
 
         Ok(required_records)
     }
