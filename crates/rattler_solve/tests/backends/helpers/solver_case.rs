--- conflicted
+++ resolved
@@ -25,12 +25,8 @@
     locked_packages: Vec<RepoDataRecord>,
     pinned_packages: Vec<RepoDataRecord>,
     virtual_packages: Vec<GenericVirtualPackage>,
-<<<<<<< HEAD
     exclude_newer: Option<Timestamp>,
-=======
-    exclude_newer: Option<DateTime<Utc>>,
     min_age: Option<MinimumAgeConfig>,
->>>>>>> ec2d2af4
     strategy: SolveStrategy,
     expect_present: Vec<PkgMatcher>,
     expect_absent: Vec<PkgMatcher>,
