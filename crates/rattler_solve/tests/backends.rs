use std::{collections::BTreeMap, str::FromStr, time::Instant};

use chrono::{DateTime, Utc};
use once_cell::sync::Lazy;
use rattler_conda_types::{
<<<<<<< HEAD
    Channel, ChannelConfig, GenericVirtualPackage, MatchSpec, NoArchType, PackageRecord,
    ParseMatchSpecOptions, ParseStrictness, RepoData, RepoDataRecord, SolverResult, Version,
=======
    Channel, ChannelConfig, GenericVirtualPackage, MatchSpec, NoArchType, PackageName,
    PackageRecord, ParseStrictness, RepoData, RepoDataRecord, SolverResult, Version,
>>>>>>> 3b825691
};
use rattler_repodata_gateway::sparse::{PackageFormatSelection, SparseRepoData};
use rattler_solve::{ChannelPriority, SolveError, SolveStrategy, SolverImpl, SolverTask};
use url::Url;

fn channel_config() -> ChannelConfig {
    ChannelConfig::default_with_root_dir(std::env::current_dir().unwrap())
}

fn pytorch_json_path() -> String {
    format!(
        "{}/{}",
        env!("CARGO_MANIFEST_DIR"),
        "../../test-data/channels/pytorch/linux-64/repodata.json"
    )
}

fn dummy_channel_json_path() -> String {
    format!(
        "{}/{}",
        env!("CARGO_MANIFEST_DIR"),
        "../../test-data/channels/dummy/linux-64/repodata.json"
    )
}

fn dummy_channel_with_optional_dependencies_json_path() -> String {
    format!(
        "{}/{}",
        env!("CARGO_MANIFEST_DIR"),
        "../../test-data/channels/dummy-optional-dependencies/noarch/repodata.json"
    )
}

fn dummy_md5_hash() -> rattler_digest::Md5Hash {
    rattler_digest::parse_digest_from_hex::<rattler_digest::Md5>("b3af409bb8423187c75e6c7f5b683908")
        .unwrap()
}

fn dummy_sha256_hash() -> rattler_digest::Sha256Hash {
    rattler_digest::parse_digest_from_hex::<rattler_digest::Sha256>(
        "ba7816bf8f01cfea414140de5dae2223b00361a396177a9cb410ff61f20015ad",
    )
    .unwrap()
}

fn read_repodata(path: &str) -> Vec<RepoDataRecord> {
    let repo_data: RepoData =
        serde_json::from_str(&std::fs::read_to_string(path).unwrap()).unwrap();
    repo_data.into_repo_data_records(&Channel::from_str("conda-forge", &channel_config()).unwrap())
}

fn read_sparse_repodata(path: &str) -> SparseRepoData {
    SparseRepoData::from_file(
        Channel::from_str("dummy", &channel_config()).unwrap(),
        "dummy".to_string(),
        path,
        None,
    )
    .unwrap()
}

fn installed_package(
    channel: &str,
    subdir: &str,
    name: &str,
    version: &str,
    build: &str,
    build_number: u64,
) -> RepoDataRecord {
    RepoDataRecord {
        url: Url::from_str("http://example.com").unwrap(),
        channel: Some(channel.to_string()),
        file_name: format!("dummy-filename-{name}"),
        package_record: PackageRecord {
            name: name.parse().unwrap(),
            version: version.parse().unwrap(),
            build: build.to_string(),
            build_number,
            subdir: subdir.to_string(),
            md5: Some(dummy_md5_hash()),
            sha256: Some(dummy_sha256_hash()),
            size: None,
            arch: None,
            experimental_extra_depends: BTreeMap::new(),
            platform: None,
            depends: Vec::new(),
            constrains: Vec::new(),
            track_features: Vec::new(),
            features: None,
            noarch: NoArchType::default(),
            license: None,
            license_family: None,
            timestamp: None,
            legacy_bz2_size: None,
            legacy_bz2_md5: None,
            purls: None,
            python_site_packages_path: None,
            run_exports: None,
        },
    }
}

fn solve_real_world<T: SolverImpl + Default>(specs: Vec<&str>) -> Vec<String> {
    let specs = specs
        .iter()
        .map(|s| MatchSpec::from_str(s, ParseStrictness::Lenient).unwrap())
        .collect::<Vec<_>>();

    let sparse_repo_data = read_real_world_repo_data();

    let names = specs.iter().filter_map(|s| {
        s.name
            .as_ref()
            .and_then(|n| Option::<PackageName>::from(n.clone()))
    });
    let available_packages = SparseRepoData::load_records_recursive(
        sparse_repo_data,
        names,
        None,
        PackageFormatSelection::default(),
    )
    .unwrap();

    let solver_task = SolverTask {
        specs: specs.clone(),
        ..SolverTask::from_iter(&available_packages)
    };

    let pkgs1 = match T::default().solve(solver_task) {
        Ok(result) => result.records,
        Err(e) => panic!("{e}"),
    };

    let extract_pkgs = |records: Vec<RepoDataRecord>| {
        let mut pkgs = records
            .into_iter()
            .map(|pkg| {
                format!(
                    "{} {} {}",
                    pkg.package_record.name.as_normalized(),
                    pkg.package_record.version,
                    pkg.package_record.build
                )
            })
            .collect::<Vec<_>>();

        // The order of packages is nondeterministic, so we sort them to ensure we can
        // compare them to a previous run
        pkgs.sort();
        pkgs
    };

    extract_pkgs(pkgs1)
}

fn read_real_world_repo_data() -> &'static Vec<SparseRepoData> {
    static REPO_DATA: Lazy<Vec<SparseRepoData>> = Lazy::new(|| {
        let json_file = tools::fetch_test_conda_forge_repodata("linux-64")
            .expect("Failed to fetch linux-64 repodata");
        let json_file_noarch = tools::fetch_test_conda_forge_repodata("noarch")
            .expect("Failed to fetch noarch repodata");

        vec![
            read_sparse_repodata(json_file.to_str().unwrap()),
            read_sparse_repodata(json_file_noarch.to_str().unwrap()),
        ]
    });

    &REPO_DATA
}

fn read_pytorch_sparse_repo_data() -> &'static SparseRepoData {
    static REPO_DATA: Lazy<SparseRepoData> = Lazy::new(|| {
        let pytorch = pytorch_json_path();
        SparseRepoData::from_file(
            Channel::from_str("pytorch", &channel_config()).unwrap(),
            "pytorch".to_string(),
            pytorch,
            None,
        )
        .unwrap()
    });

    &REPO_DATA
}

fn read_conda_forge_sparse_repo_data() -> &'static SparseRepoData {
    static REPO_DATA: Lazy<SparseRepoData> = Lazy::new(|| {
        let conda_forge = tools::fetch_test_conda_forge_repodata("linux-64")
            .expect("Failed to fetch linux-64 repodata");

        SparseRepoData::from_file(
            Channel::from_str("conda-forge", &channel_config()).unwrap(),
            "conda-forge".to_string(),
            conda_forge.to_str().unwrap(),
            None,
        )
        .unwrap()
    });
    &REPO_DATA
}
macro_rules! solver_backend_tests {
    ($T:path) => {
        use chrono::{DateTime, Utc};
        use itertools::Itertools;

        #[test]
        fn test_solve_quetz() {
            insta::assert_yaml_snapshot!(solve_real_world::<$T>(vec!["quetz",]));
        }

        #[test]
        fn test_solve_xtensor_xsimd() {
            insta::assert_yaml_snapshot!(solve_real_world::<$T>(vec!["xtensor", "xsimd",]));
        }

        #[test]
        fn test_solve_tensorflow() {
            insta::assert_yaml_snapshot!(solve_real_world::<$T>(vec!["tensorflow"]));
        }

        #[test]
        fn test_solve_tensorboard() {
            insta::assert_yaml_snapshot!(solve_real_world::<$T>(vec![
                "tensorboard=2.1.1",
                "grpc-cpp=1.39.1"
            ]));
        }

        #[test]
        fn test_solve_python() {
            insta::assert_yaml_snapshot!(solve_real_world::<$T>(vec!["python=3.9"]));
        }

        #[test]
        fn test_solve_python_numpy() {
            insta::assert_yaml_snapshot!(solve_real_world::<$T>(vec![
                "numpy==1.23.2",
                "scipy==1.8.1",
                "python=3.9.*"
            ]));
        }

        #[test]
        fn test_solve_favored() {
            let result = solve::<$T>(
                &[dummy_channel_json_path()],
                SimpleSolveTask {
                    specs: &["bors"],
                    installed_packages: vec![installed_package(
                        "conda-forge",
                        "linux-64",
                        "bors",
                        "1.0",
                        "bla_1",
                        1,
                    )],
                    ..SimpleSolveTask::default()
                },
            )
            .unwrap();

            assert_eq!(result.records.len(), 1);
            assert_eq!(result.records[0].package_record.to_string(), "bors=1.0=bla_1");
        }

        #[test]
        fn test_solve_with_error() {
            let result = solve::<$T>(
                &[dummy_channel_json_path()],
                SimpleSolveTask {
                    specs: &["foobar >=2", "bors >= 2"],
                    ..SimpleSolveTask::default()
                },
            );

            assert!(result.is_err());

            let err = result.err().unwrap();
            insta::assert_snapshot!(err);
        }

        #[test]
        fn test_solve_dummy_repo_install_non_existent() {
            let result = solve::<$T>(
                &[dummy_channel_json_path()],
                SimpleSolveTask {
                    specs: &["asdfasdf", "foo<4"],
                    ..SimpleSolveTask::default()
                },
            );

            assert!(result.is_err());

            let err = result.err().unwrap();
            insta::assert_debug_snapshot!(err);
        }

        #[test]
        fn test_solve_dummy_repo_missing_virtual_package() {
            let result = solve::<$T>(
                &[dummy_channel_json_path()],
                SimpleSolveTask {
                    specs: &["bar"],
                    ..SimpleSolveTask::default()
                },
            );

            assert!(matches!(result.err(), Some(SolveError::Unsolvable(_))));
        }

        #[test]
        fn test_solve_dummy_repo_with_virtual_package() {
            let pkgs = solve::<$T>(
                &[dummy_channel_json_path()],
                SimpleSolveTask {
                    specs: &["bar"],
                    virtual_packages: vec![GenericVirtualPackage {
                        name: rattler_conda_types::PackageName::new_unchecked("__unix"),
                        version: Version::from_str("0").unwrap(),
                        build_string: "0".to_string(),
                    }],
                    ..SimpleSolveTask::default()
                },
            )
            .unwrap();

            assert_eq!(pkgs.records.len(), 1);

            let info = &pkgs.records[0];
            assert_eq!("bar", info.package_record.name.as_normalized());
            assert_eq!("1.2.3", &info.package_record.version.to_string());
        }

        #[test]
        fn test_solve_dummy_repo_install_new() {
            let pkgs = solve::<$T>(
                &[dummy_channel_json_path()],
                SimpleSolveTask {
                    specs: &["foo<4"],
                    ..SimpleSolveTask::default()
                },
            )
            .unwrap();

            assert_eq!(1, pkgs.records.len());
            let info = &pkgs.records[0];

            assert_eq!("foo-3.0.2-py36h1af98f8_3.conda", info.file_name);
            assert_eq!(
                "https://conda.anaconda.org/conda-forge/linux-64/foo-3.0.2-py36h1af98f8_3.conda",
                info.url.to_string()
            );
            assert_eq!(Some("https://conda.anaconda.org/conda-forge/"), info.channel.as_deref());
            assert_eq!("foo", info.package_record.name.as_normalized());
            assert_eq!("linux-64", info.package_record.subdir);
            assert_eq!("3.0.2", info.package_record.version.to_string());
            assert_eq!("py36h1af98f8_3", info.package_record.build);
            assert_eq!(3, info.package_record.build_number);
            assert_eq!(
                rattler_digest::parse_digest_from_hex::<rattler_digest::Sha256>(
                    "67a63bec3fd3205170eaad532d487595b8aaceb9814d13c6858d7bac3ef24cd4"
                )
                .as_ref()
                .unwrap(),
                info.package_record.sha256.as_ref().unwrap()
            );
            assert_eq!(
                rattler_digest::parse_digest_from_hex::<rattler_digest::Md5>(
                    "fb731d9290f0bcbf3a054665f33ec94f"
                )
                .as_ref()
                .unwrap(),
                info.package_record.md5.as_ref().unwrap()
            );
        }

        #[test]
        fn test_solve_dummy_repo_prefers_conda_package() {
            // There following package is provided as .tar.bz and as .conda in repodata.json
            let match_spec = "foo=3.0.2=py36h1af98f8_1";

            let operations = solve::<$T>(
                &[dummy_channel_json_path()],
                SimpleSolveTask {
                    specs: &[match_spec],
                    ..SimpleSolveTask::default()
                },
            )
            .unwrap();

            // The .conda entry is selected for installing
            assert_eq!(operations.records.len(), 1);
            assert_eq!(operations.records[0].file_name, "foo-3.0.2-py36h1af98f8_1.conda");
        }

        #[test]
        fn test_solve_dummy_repo_install_noop() {
            let already_installed = vec![installed_package(
                "conda-forge",
                "linux-64",
                "foo",
                "3.0.2",
                "py36h1af98f8_1",
                1,
            )];

            let pkgs = solve::<$T>(
                &[dummy_channel_json_path()],
                SimpleSolveTask {
                    specs: &["foo<4"],
                    installed_packages: already_installed,
                    ..SimpleSolveTask::default()
                },
            )
            .unwrap();

            assert_eq!(1, pkgs.records.len());

            // Install
            let info = &pkgs.records[0];
            assert_eq!("foo", info.package_record.name.as_normalized());
            assert_eq!("3.0.2", &info.package_record.version.to_string());
        }

        #[test]
        fn test_solve_dummy_repo_upgrade() {
            let already_installed = vec![installed_package(
                "conda-forge",
                "linux-64",
                "foo",
                "3.0.2",
                "py36h1af98f8_1",
                1,
            )];

            let pkgs = solve::<$T>(
                &[dummy_channel_json_path()],
                SimpleSolveTask {
                    specs: &["foo>=4"],
                    installed_packages: already_installed,
                    ..SimpleSolveTask::default()
                },
            )
            .unwrap();

            // Install
            let info = &pkgs.records[0];
            assert_eq!("foo", info.package_record.name.as_normalized());
            assert_eq!("4.0.2", &info.package_record.version.to_string());
        }

        #[test]
        fn test_solve_dummy_repo_downgrade() {
            let already_installed = vec![installed_package(
                "conda-forge",
                "linux-64",
                "foo",
                "4.0.2",
                "py36h1af98f8_1",
                1,
            )];

            let pkgs = solve::<$T>(
                &[dummy_channel_json_path()],
                SimpleSolveTask {
                    specs: &["foo<4"],
                    installed_packages: already_installed,
                    ..SimpleSolveTask::default()
                },
            )
            .unwrap();

            assert_eq!(pkgs.records.len(), 1);

            // Uninstall
            let info = &pkgs.records[0];
            assert_eq!("foo", info.package_record.name.as_normalized());
            assert_eq!("3.0.2", &info.package_record.version.to_string());
        }

        #[test]
        fn test_solve_dummy_repo_remove() {
            let already_installed = vec![installed_package(
                "conda-forge",
                "linux-64",
                "foo",
                "3.0.2",
                "py36h1af98f8_1",
                1,
            )];

            let pkgs = solve::<$T>(
                &[dummy_channel_json_path()],
                SimpleSolveTask {
                    installed_packages: already_installed,
                    ..SimpleSolveTask::default()
                },
            )
            .unwrap();

            // Should be no packages!
            assert_eq!(0, pkgs.records.len());
        }

        #[test]
        fn test_exclude_newer() {
            let date = "2021-12-12T12:12:12Z".parse::<DateTime<Utc>>().unwrap();

            let pkgs = solve::<$T>(
                &[dummy_channel_json_path()],
                SimpleSolveTask {
                    specs: &["foo"],
                    exclude_newer: Some(date),
                    ..SimpleSolveTask::default()
                },
            )
            .unwrap();

            assert_eq!(1, pkgs.records.len());

            let info = &pkgs.records[0];
            assert_eq!("foo", info.package_record.name.as_normalized());
            assert_eq!("3.0.2", &info.package_record.version.to_string(),
                "although there is a newer version available we expect an older version of foo because we exclude the newer version based on the timestamp");
            assert_eq!(&info.file_name, "foo-3.0.2-py36h1af98f8_1.tar.bz2", "even though there is a conda version available we expect the tar.bz2 version because we exclude the .conda version based on the timestamp");
        }

        #[test]
        fn test_duplicate_record() {
            use rattler_solve::SolverImpl;

            let mut records = super::read_repodata(&dummy_channel_json_path());
            records.push(records[0].clone());

            let task = rattler_solve::SolverTask::from_iter([&records]);

            let result = <$T>::default().solve(task);
            match result {
               Err(rattler_solve::SolveError::DuplicateRecords(_)) => {}
                _ => panic!("expected a DuplicateRecord error"),
            }
        }

        #[test]
        fn test_constraints() {
            // There following package is provided as .tar.bz and as .conda in repodata.json
            let mut operations = solve::<$T>(
                &[dummy_channel_json_path()],
                SimpleSolveTask {
                    specs: &["foobar"],
                    constraints: vec!["bors <=1", "nonexisting"],
                    ..SimpleSolveTask::default()
                },
            )
            .unwrap();

            // Sort operations by file name to make the test deterministic
            operations.records.sort_by(|a, b| a.file_name.cmp(&b.file_name));

            assert_eq!(operations.records.len(), 2);
            assert_eq!(operations.records[0].file_name, "bors-1.0-bla_1.tar.bz2");
            assert_eq!(operations.records[1].file_name, "foobar-2.1-bla_1.tar.bz2");
        }

        #[test]
        fn test_virtual_package_constrains() {
            // This tests that a package that has a constrains on a virtual package is
            // properly restricted.
            let result = solve::<$T>(
                &[dummy_channel_json_path()],
                SimpleSolveTask {
                    specs: &["cuda-version"],
                    virtual_packages: vec![GenericVirtualPackage {
                        name: "__cuda".parse().unwrap(),
                        version: Version::from_str("1").unwrap(),
                        build_string: "0".to_string(),
                    }],
                    ..SimpleSolveTask::default()
                },
            );

            let output = match result {
                Ok(pkgs) => pkgs
                    .records
                    .iter()
                    .format_with("\n", |pkg, f| {
                        f(&format_args!(
                            "{}={}={}",
                            pkg.package_record.name.as_normalized(),
                            pkg.package_record.version.as_str(),
                            &pkg.package_record.build
                        ))
                    })
                    .to_string(),
                Err(e) => e.to_string(),
            };

            insta::assert_snapshot!(output);
        }
    };
}

#[cfg(feature = "libsolv_c")]
mod libsolv_c {
    #![allow(unused_imports)] // For some reason windows thinks this is an unused import.

    use rattler_solve::{ChannelPriority, SolveStrategy};

    use super::{
        dummy_channel_json_path, installed_package, solve, solve_real_world, FromStr,
        GenericVirtualPackage, SimpleSolveTask, SolveError, Version,
    };

    solver_backend_tests!(rattler_solve::libsolv_c::Solver);

    #[test]
    #[cfg(target_family = "unix")]
    fn test_solve_with_cached_solv_file_install_new() {
        use rattler_conda_types::{Channel, ChannelConfig, MatchSpec, RepoDataRecord};
        use rattler_solve::{SolverImpl, SolverTask};

        use super::read_repodata;

        let repo_data = read_repodata(&dummy_channel_json_path());

        let cached_repo_data = rattler_solve::libsolv_c::cache_repodata(
            Channel::from_str(
                "conda-forge",
                &ChannelConfig::default_with_root_dir(std::env::current_dir().unwrap()),
            )
            .unwrap()
            .platform_url(rattler_conda_types::Platform::Linux64)
            .to_string(),
            &repo_data,
            None,
        )
        .unwrap();

        let libsolv_repodata = rattler_solve::libsolv_c::RepoData {
            records: repo_data.iter().collect(),
            solv_file: Some(&cached_repo_data),
        };

        let specs: Vec<MatchSpec> = vec!["foo<4".parse().unwrap()];

        let pkgs: Vec<RepoDataRecord> = rattler_solve::libsolv_c::Solver
            .solve(SolverTask {
                locked_packages: Vec::new(),
                virtual_packages: Vec::new(),
                available_packages: [libsolv_repodata],
                specs,
                constraints: Vec::new(),
                pinned_packages: Vec::new(),
                timeout: None,
                channel_priority: ChannelPriority::default(),
                exclude_newer: None,
                strategy: SolveStrategy::default(),
            })
            .unwrap()
            .records;

        if pkgs.is_empty() {
            println!("No packages in the environment!");
        }

        assert_eq!(1, pkgs.len());
        let info = &pkgs[0];

        assert_eq!("foo-3.0.2-py36h1af98f8_3.conda", info.file_name);
        assert_eq!(
            "https://conda.anaconda.org/conda-forge/linux-64/foo-3.0.2-py36h1af98f8_3.conda",
            info.url.to_string()
        );
        assert_eq!(
            Some("https://conda.anaconda.org/conda-forge/"),
            info.channel.as_deref()
        );
        assert_eq!("foo", info.package_record.name.as_normalized());
        assert_eq!("linux-64", info.package_record.subdir);
        assert_eq!("3.0.2", info.package_record.version.to_string());
        assert_eq!("py36h1af98f8_3", info.package_record.build);
        assert_eq!(3, info.package_record.build_number);
        assert_eq!(
            rattler_digest::parse_digest_from_hex::<rattler_digest::Sha256>(
                "67a63bec3fd3205170eaad532d487595b8aaceb9814d13c6858d7bac3ef24cd4"
            )
            .as_ref()
            .unwrap(),
            info.package_record.sha256.as_ref().unwrap()
        );
        assert_eq!(
            rattler_digest::parse_digest_from_hex::<rattler_digest::Md5>(
                "fb731d9290f0bcbf3a054665f33ec94f"
            )
            .as_ref()
            .unwrap(),
            info.package_record.md5.as_ref().unwrap()
        );
    }
}

#[cfg(feature = "resolvo")]
mod resolvo {
    use rattler_conda_types::{
        MatchSpec, PackageRecord, ParseStrictness, RepoDataRecord, VersionWithSource,
    };
    use rattler_solve::{SolveStrategy, SolverImpl, SolverTask};
    use url::Url;

    use super::dummy_channel_with_optional_dependencies_json_path;
    use super::{
        dummy_channel_json_path, installed_package, solve, solve_real_world, FromStr,
        GenericVirtualPackage, SimpleSolveTask, SolveError, Version,
    };

    solver_backend_tests!(rattler_solve::resolvo::Solver);

    #[test]
    fn test_solve_locked() {
        let result = solve::<rattler_solve::resolvo::Solver>(
            &[dummy_channel_json_path()],
            SimpleSolveTask {
                specs: &["bors >=2"],
                pinned_packages: vec![installed_package(
                    "conda-forge",
                    "linux-64",
                    "bors",
                    "1.0",
                    "bla_1",
                    1,
                )],
                ..SimpleSolveTask::default()
            },
        );

        // We expect an error here. `bors` is pinnend to 1, but we try to install `>=2`.
        insta::assert_snapshot!(result.unwrap_err());
    }

    #[test]
    fn test_issue_717() {
        let result = solve::<rattler_solve::resolvo::Solver>(
            &[dummy_channel_json_path()],
            SimpleSolveTask {
                specs: &["issue_717"],
                ..SimpleSolveTask::default()
            },
        );

        // We expect an error here. `bors` is pinnend to 1, but we try to install `>=2`.
        insta::assert_snapshot!(result.unwrap_err());
    }

    #[test]
    fn test_exclude_newer_error() {
        let date = "2021-12-12T12:12:12Z".parse::<DateTime<Utc>>().unwrap();

        let result = solve::<rattler_solve::resolvo::Solver>(
            &[dummy_channel_json_path()],
            SimpleSolveTask {
                specs: &["foo>=4"],
                exclude_newer: Some(date),
                ..SimpleSolveTask::default()
            },
        );

        // We expect an error here. `bors` is pinnend to 1, but we try to install `>=2`.
        insta::assert_snapshot!(result.unwrap_err());
    }

    #[test]
    fn test_lowest_version_strategy_highest_build_number() {
        let result = solve::<rattler_solve::resolvo::Solver>(
            &[dummy_channel_json_path()],
            SimpleSolveTask {
                specs: &["foo"],
                strategy: rattler_solve::SolveStrategy::LowestVersion,
                ..SimpleSolveTask::default()
            },
        )
        .unwrap();

        assert_eq!(result.records.len(), 1);
        assert_eq!(
            result.records[0].package_record.version,
            Version::from_str("3.0.2").unwrap()
        );
        assert_eq!(
            result.records[0].package_record.build_number, 3,
            "expected the highest build number"
        );
    }

    #[test]
    fn test_lowest_version_strategy_all() {
        let result = solve::<rattler_solve::resolvo::Solver>(
            &[dummy_channel_json_path()],
            SimpleSolveTask {
                specs: &["foobar"],
                strategy: rattler_solve::SolveStrategy::LowestVersion,
                ..SimpleSolveTask::default()
            },
        )
        .unwrap();

        assert_eq!(result.records.len(), 2);
        assert_eq!(
            result.records[0].package_record.name.as_normalized(),
            "foobar"
        );
        assert_eq!(
            result.records[0].package_record.version,
            Version::from_str("2.0").unwrap(),
            "expected lowest version of foobar"
        );

        assert_eq!(
            result.records[1].package_record.name.as_normalized(),
            "bors"
        );
        assert_eq!(
            result.records[1].package_record.version,
            Version::from_str("1.0").unwrap(),
            "expected lowest version of bors"
        );
    }

    #[test]
    fn test_lowest_direct_version_strategy() {
        let result = solve::<rattler_solve::resolvo::Solver>(
            &[dummy_channel_json_path()],
            SimpleSolveTask {
                specs: &["foobar"],
                strategy: rattler_solve::SolveStrategy::LowestVersionDirect,
                ..SimpleSolveTask::default()
            },
        )
        .unwrap();

        assert_eq!(result.records.len(), 2);
        assert_eq!(
            result.records[0].package_record.name.as_normalized(),
            "foobar"
        );
        assert_eq!(
            result.records[0].package_record.version,
            Version::from_str("2.0").unwrap(),
            "expected lowest version of foobar"
        );

        assert_eq!(
            result.records[1].package_record.name.as_normalized(),
            "bors"
        );
        assert_eq!(
            result.records[1].package_record.version,
            Version::from_str("1.2.1").unwrap(),
            "expected highest compatible version of bors"
        );
    }

    /// Try to solve a package with a direct url, and then try to do it again
    /// without having it in the repodata.
    #[test]
    fn test_solve_on_url() {
        let url_str =
            "https://conda.anaconda.org/conda-forge/linux-64/_libgcc_mutex-0.1-conda_forge.tar.bz2";
        let url = Url::parse(url_str).unwrap();

        // Create a match spec for a package that is not in the repodata
        let specs: Vec<_> = vec![MatchSpec::from_str(url_str, ParseStrictness::Lenient).unwrap()];

        // Create RepoData with only the package from the url, so the solver can find it
        let package_record = PackageRecord::new(
            // // Only defining the name, version and url is enough for the solver to find the
            // package direct_url: Some(url.clone()),
            "_libgcc_mutex".parse().unwrap(),
            VersionWithSource::from_str("0.1").unwrap(),
            "0".to_string(),
        );
        let repo_data: Vec<RepoDataRecord> = vec![RepoDataRecord {
            package_record: package_record.clone(),
            // Mocking the rest of the fields
            file_name: url_str.to_string(),
            url: url.clone(),
            channel: None,
        }];

        // Completely clean solver task, except for the specs and RepoData
        let task = SolverTask {
            locked_packages: vec![],
            virtual_packages: vec![],
            specs: specs.clone(),
            constraints: vec![],
            pinned_packages: vec![],
            exclude_newer: None,
            strategy: SolveStrategy::default(),
            ..SolverTask::from_iter([&repo_data])
        };

        let pkgs: Vec<RepoDataRecord> = rattler_solve::resolvo::Solver.solve(task).unwrap().records;

        assert_eq!(pkgs.len(), 1);
        assert_eq!(pkgs[0].package_record.name.as_normalized(), "_libgcc_mutex");
        assert_eq!(pkgs[0].url, url.clone());
        assert_eq!(
            pkgs[0].package_record.version,
            Version::from_str("0.1").unwrap(),
            "expected lowest version of _libgcc_mutex"
        );

        // -----------------------------------------------------------------------------------------
        // Break the url in the repodata, making it not a direct url record.

        let repo_data: Vec<RepoDataRecord> = vec![RepoDataRecord {
            package_record,
            file_name: url_str.to_string(),
            url: Url::from_str("https://false.dont").unwrap(),
            channel: None,
        }];

        // Completely clean solver task, except for the specs and RepoData
        let task = SolverTask {
            locked_packages: vec![],
            virtual_packages: vec![],
            specs,
            constraints: vec![],
            pinned_packages: vec![],
            exclude_newer: None,
            strategy: SolveStrategy::default(),
            ..SolverTask::from_iter([&repo_data])
        };

        let solve_error = rattler_solve::resolvo::Solver.solve(task).unwrap_err();

        assert!(matches!(solve_error, SolveError::Unsolvable(_)));
    }

    #[test]
    fn test_panic_on_constraint() {
        let result = solve::<rattler_solve::resolvo::Solver>(
            &[dummy_channel_json_path()],
            SimpleSolveTask {
                specs: &["xbar"],
                constraints: vec!["xfoo==1"],
                pinned_packages: vec![installed_package(
                    "conda-forge",
                    "linux-64",
                    "xfoo",
                    "1",
                    "xxx",
                    1,
                )],
                ..SimpleSolveTask::default()
            },
        );

        insta::assert_snapshot!(result.unwrap_err());
    }

    /// A test that checks that extras can be used to select optional dependencies.
    #[test]
    fn test_optional_dependency() {
        let mut result = solve::<rattler_solve::resolvo::Solver>(
            &[dummy_channel_with_optional_dependencies_json_path()],
            SimpleSolveTask {
                specs: &["foo[extras=[with-bar]]"],
                ..SimpleSolveTask::default()
            },
        )
        .unwrap();

        // Sort the records by package name to make the test deterministic
        result
            .records
            .sort_by(|a, b| a.package_record.name.cmp(&b.package_record.name));

        // Collect the extras into a vector
        let extras = result.extras.into_iter().collect_vec();

        // Make sure we have two packages `foo` and `bar`
        assert_eq!(result.records.len(), 2);
        assert_eq!(result.records[0].package_record.name.as_normalized(), "bar");
        assert_eq!(result.records[1].package_record.name.as_normalized(), "foo");

        // Make sure there is an extra feature `with-bar` for `foo`
        assert_eq!(extras.len(), 1);
        assert_eq!(extras[0].0.as_normalized(), "foo");
        assert_eq!(extras[0].1, vec!["with-bar"]);
    }

    /// A test that checks that extras influence the version selection of other packages.
    #[test]
    fn test_optional_dependency_restrict() {
        let mut result = solve::<rattler_solve::resolvo::Solver>(
            &[dummy_channel_with_optional_dependencies_json_path()],
            SimpleSolveTask {
                specs: &["foo[extras=[with-bar]]", "bar"],
                ..SimpleSolveTask::default()
            },
        )
        .unwrap();

        // Sort the records by package name to make the test deterministic
        result
            .records
            .sort_by(|a, b| a.package_record.name.cmp(&b.package_record.name));

        // Even though 2 versions of `bar` are available, we should have
        // selected the one with version "1" because it is restricted by the
        // extra added to foo.
        assert_eq!(result.records.len(), 2);
        assert_eq!(result.records[0].file_name, "bar-1-xxx.tar.bz2");
        assert_eq!(result.records[1].package_record.name.as_normalized(), "foo");
    }

    /// A test that checks that if two extras have conflicting dependencies the
    /// solution is unsolvable.
    #[test]
    fn test_optional_dependency_conflicting_extras() {
        let result = solve::<rattler_solve::resolvo::Solver>(
            &[dummy_channel_with_optional_dependencies_json_path()],
            SimpleSolveTask {
                specs: &["conflicting-extras[extras=[extra1, extra2]]"],
                ..SimpleSolveTask::default()
            },
        );

        insta::assert_snapshot!(result.unwrap_err(), @r###"
        Cannot solve the request because of: The following packages are incompatible
        ├─ conflicting-extras[extra1] can be installed with any of the following options:
        │  └─ conflicting-extras[extra1]
        ├─ conflicting-extras[extra2] can be installed with any of the following options:
        │  └─ conflicting-extras[extra2]
        └─ conflicting-extras * cannot be installed because there are no viable options:
           └─ conflicting-extras 1 would require
              ├─ bar >=2, which can be installed with any of the following options:
              │  └─ bar 2
              └─ bar <2, which cannot be installed because there are no viable options:
                 └─ bar 1, which conflicts with the versions reported above.
        "###);
    }

    /// A test that checks that extras can cause conflicts with other package
    /// dependencies.
    #[test]
    fn test_optional_dependency_conflicting_with_package() {
        let result = solve::<rattler_solve::resolvo::Solver>(
            &[dummy_channel_with_optional_dependencies_json_path()],
            SimpleSolveTask {
                specs: &["conflicting-extras[extras=[extra1]]", "bar>=2"],
                ..SimpleSolveTask::default()
            },
        );

        insta::assert_snapshot!(result.unwrap_err(), @r###"
        Cannot solve the request because of: The following packages are incompatible
        ├─ conflicting-extras[extra1] can be installed with any of the following options:
        │  └─ conflicting-extras[extra1]
        ├─ bar >=2 can be installed with any of the following options:
        │  └─ bar 2
        └─ conflicting-extras * cannot be installed because there are no viable options:
           └─ conflicting-extras 1 would require
              └─ bar <2, which cannot be installed because there are no viable options:
                 └─ bar 1, which conflicts with the versions reported above.
        "###);
    }

    #[test]
    fn test_solve_conditional_dependencies() {
        use rattler_conda_types::{MatchSpec, Version};
        use rattler_solve::{SolverImpl, SolverTask};

        // Create test packages with conditional dependencies
        let conditional_pkg = installed_package(
            "test",
            "linux-64",
            "conditional-pkg",
            "1.0.0",
            "h123456_0",
            0,
        );

        let python39_pkg = installed_package("test", "linux-64", "python", "3.9.0", "h123456_0", 0);

        let python38_pkg = installed_package("test", "linux-64", "python", "3.8.0", "h123456_0", 0);

        let numpy_pkg =
            installed_package("test", "linux-64", "numpy", "1.21.0", "py39h123456_0", 0);

        let scipy_pkg = installed_package("test", "linux-64", "scipy", "1.7.0", "py39h123456_0", 0);

        // Modify the conditional package to have conditional dependencies
        let mut conditional_pkg_modified = conditional_pkg.clone();
        conditional_pkg_modified.package_record.depends = vec![
            "python >=3.8".to_string(),
            "numpy; if python >=3.9".to_string(), // Conditional dependency
            "scipy; if __unix".to_string(),       // Virtual package condition
        ];

        // Test 1: Solve with Python 3.9 - should include numpy due to condition
        let repo_data_records = vec![
            conditional_pkg_modified.clone(),
            python39_pkg.clone(),
            numpy_pkg.clone(),
            scipy_pkg.clone(),
        ];

        let specs = vec![
            MatchSpec::from_str("conditional-pkg", ParseStrictness::Lenient).unwrap(),
            MatchSpec::from_str("python=3.9", ParseStrictness::Lenient).unwrap(),
        ];

        let task = SolverTask {
            specs,
            virtual_packages: vec![rattler_conda_types::GenericVirtualPackage {
                name: "__unix".parse().unwrap(),
                version: Version::from_str("0").unwrap(),
                build_string: "0".to_string(),
            }],
            ..SolverTask::from_iter([&repo_data_records])
        };

        let result = rattler_solve::resolvo::Solver.solve(task);

        // Check if our conditional dependency parsing worked
        match result {
            Ok(solution) => {
                let package_names: Vec<_> = solution
                    .records
                    .iter()
                    .map(|r| r.package_record.name.as_normalized())
                    .collect();

                // At minimum, should include conditional-pkg and python
                assert!(package_names.contains(&"conditional-pkg"));
                assert!(package_names.contains(&"python"));

                // If conditional dependencies are working, numpy should be included due to python>=3.9 condition
                assert!(package_names.contains(&"numpy"));

                // If conditional dependencies are working, scipy should be included due to __unix condition
                assert!(package_names.contains(&"scipy"));
            }
            Err(e) => {
                // If solving fails, it might be because the conditional dependency implementation is not complete
                println!("Solving failed: {e:?}");
                println!(
                    "This is expected if conditional dependencies are not fully implemented yet"
                );
            }
        }

        // Test 2: Solve with Python 3.8 - should NOT include numpy due to condition
        let repo_data_records = vec![
            conditional_pkg_modified.clone(),
            python38_pkg.clone(),
            numpy_pkg.clone(),
            scipy_pkg.clone(),
        ];

        let specs = vec![
            MatchSpec::from_str("conditional-pkg", ParseStrictness::Lenient).unwrap(),
            MatchSpec::from_str("python=3.8", ParseStrictness::Lenient).unwrap(),
        ];

        let task = SolverTask {
            specs,
            virtual_packages: vec![rattler_conda_types::GenericVirtualPackage {
                name: "__unix".parse().unwrap(),
                version: Version::from_str("0").unwrap(),
                build_string: "0".to_string(),
            }],
            ..SolverTask::from_iter([&repo_data_records])
        };

        let result = rattler_solve::resolvo::Solver.solve(task);

        match result {
            Ok(solution) => {
                let package_names: Vec<_> = solution
                    .records
                    .iter()
                    .map(|r| r.package_record.name.as_normalized())
                    .collect();

                // Should include conditional-pkg and python
                assert!(package_names.contains(&"conditional-pkg"));
                assert!(package_names.contains(&"python"));

                // If conditional dependencies are working, numpy should NOT be included due to python<3.9 condition
                assert!(!package_names.contains(&"numpy"));

                // If conditional dependencies are working, scipy should be included due to __unix condition
                assert!(package_names.contains(&"scipy"));
            }
            Err(e) => {
                println!("Solving failed: {e:?}");
                println!(
                    "This is expected if conditional dependencies are not fully implemented yet"
                );
            }
        }
    }
}

#[derive(Default)]
struct SimpleSolveTask<'a> {
    specs: &'a [&'a str],
    constraints: Vec<&'a str>,
    installed_packages: Vec<RepoDataRecord>,
    pinned_packages: Vec<RepoDataRecord>,
    virtual_packages: Vec<GenericVirtualPackage>,
    exclude_newer: Option<DateTime<Utc>>,
    strategy: SolveStrategy,
}

fn solve<T: SolverImpl + Default>(
    repo_path: &[String],
    task: SimpleSolveTask<'_>,
) -> Result<SolverResult, SolveError> {
    let repo_data = repo_path
        .iter()
        .map(|path| read_repodata(path))
        .collect::<Vec<_>>();

    let specs: Vec<_> = task
        .specs
        .iter()
        .map(|m| {
            MatchSpec::from_str(
                m,
                ParseMatchSpecOptions::lenient().with_experimental_extras(true),
            )
            .unwrap()
        })
        .collect();

    let constraints = task
        .constraints
        .into_iter()
        .map(|m| {
            MatchSpec::from_str(
                m,
                ParseMatchSpecOptions::lenient().with_experimental_extras(true),
            )
            .unwrap()
        })
        .collect();

    let task = SolverTask {
        locked_packages: task.installed_packages,
        virtual_packages: task.virtual_packages,
        specs,
        constraints,
        pinned_packages: task.pinned_packages,
        exclude_newer: task.exclude_newer,
        strategy: task.strategy,
        ..SolverTask::from_iter(&repo_data)
    };

    let pkgs = T::default().solve(task)?;

    if pkgs.records.is_empty() {
        println!("No packages in the environment!");
    }

    Ok(pkgs)
}

#[derive(Default)]
struct CompareTask<'a> {
    specs: Vec<&'a str>,
    exclude_newer: Option<DateTime<Utc>>,
}

fn compare_solve(task: CompareTask<'_>) {
    let specs = task
        .specs
        .iter()
        .map(|s| MatchSpec::from_str(s, ParseStrictness::Lenient).unwrap())
        .collect::<Vec<_>>();

    let sparse_repo_data = read_real_world_repo_data();

    let names = specs.iter().filter_map(|s| {
        s.name
            .as_ref()
            .and_then(|n| Option::<PackageName>::from(n.clone()))
    });
    let available_packages = SparseRepoData::load_records_recursive(
        sparse_repo_data,
        names,
        None,
        PackageFormatSelection::default(),
    )
    .unwrap();

    let extract_pkgs = |records: Vec<RepoDataRecord>| {
        let mut pkgs = records
            .into_iter()
            .map(|pkg| {
                format!(
                    "{} {} {}",
                    pkg.package_record.name.as_normalized(),
                    pkg.package_record.version,
                    pkg.package_record.build
                )
            })
            .collect::<Vec<_>>();

        // The order of packages is nondeterministic, so we sort them to ensure we can
        // compare them to a previous run
        pkgs.sort();
        pkgs
    };

    let mut results = Vec::new();

    #[cfg(feature = "libsolv_c")]
    {
        let start_solve = Instant::now();
        results.push((
            "libsolv_c",
            extract_pkgs(
                rattler_solve::libsolv_c::Solver
                    .solve(SolverTask {
                        specs: specs.clone(),
                        exclude_newer: task.exclude_newer,
                        ..SolverTask::from_iter(&available_packages)
                    })
                    .unwrap()
                    .records,
            ),
        ));
        let end_solve = Instant::now();
        println!("libsolv_c took {}ms", (end_solve - start_solve).as_millis());
    }

    #[cfg(feature = "resolvo")]
    {
        let start_solve = Instant::now();
        results.push((
            "resolvo",
            extract_pkgs(
                rattler_solve::resolvo::Solver
                    .solve(SolverTask {
                        specs: specs.clone(),
                        exclude_newer: task.exclude_newer,
                        ..SolverTask::from_iter(&available_packages)
                    })
                    .unwrap()
                    .records,
            ),
        ));
        let end_solve = Instant::now();
        println!("resolvo took {}ms", (end_solve - start_solve).as_millis());
    }

    results.into_iter().fold(None, |previous, current| {
        let previous = match previous {
            Some(previous) => previous,
            None => return Some(current),
        };

        similar_asserts::assert_eq!(
            &previous.1,
            &current.1,
            "The result between {} and {} differs",
            &previous.0,
            &current.0
        );

        Some(current)
    });
}

#[test]
fn compare_solve_tensorboard() {
    compare_solve(CompareTask {
        specs: vec!["tensorboard=2.1.1", "grpc-cpp=1.39.1"],
        ..CompareTask::default()
    });
}

#[test]
fn compare_solve_python() {
    compare_solve(CompareTask {
        specs: vec!["python=3.9"],
        ..CompareTask::default()
    });
}

#[test]
fn compare_solve_tensorflow() {
    compare_solve(CompareTask {
        specs: vec!["tensorflow"],
        ..CompareTask::default()
    });
}

#[test]
fn compare_solve_quetz() {
    compare_solve(CompareTask {
        specs: vec!["quetz"],
        ..CompareTask::default()
    });
}

#[test]
fn compare_solve_xtensor_xsimd() {
    compare_solve(CompareTask {
        specs: vec!["xtensor", "xsimd"],
        ..CompareTask::default()
    });
}

fn solve_to_get_channel_of_spec<T: SolverImpl + Default>(
    spec_str: &str,
    expected_channel: &str,
    repo_data: Vec<&SparseRepoData>,
    channel_priority: ChannelPriority,
) {
    let spec = MatchSpec::from_str(spec_str, ParseStrictness::Lenient).unwrap();
    let specs = vec![spec.clone()];
    let names = specs.iter().filter_map(|s| {
        s.name
            .as_ref()
            .and_then(|n| Option::<PackageName>::from(n.clone()))
    });

    let available_packages = SparseRepoData::load_records_recursive(
        repo_data,
        names,
        None,
        PackageFormatSelection::default(),
    )
    .unwrap();

    let task = SolverTask {
        specs: specs.clone(),
        channel_priority,
        ..SolverTask::from_iter(&available_packages)
    };

    let result: Vec<RepoDataRecord> = T::default().solve(task).unwrap().records;

    let record = result.iter().find(|record| {
        spec.name
            .as_ref()
            .unwrap()
            .matches(&record.package_record.name)
    });
    assert_eq!(record.unwrap().channel, Some(expected_channel.to_string()));
}

#[test]
fn channel_specific_requirement() {
    let repodata = vec![
        read_conda_forge_sparse_repo_data(),
        read_pytorch_sparse_repo_data(),
    ];
    solve_to_get_channel_of_spec::<rattler_solve::resolvo::Solver>(
        "conda-forge::pytorch-cpu",
        "https://conda.anaconda.org/conda-forge/",
        repodata.clone(),
        ChannelPriority::Strict,
    );
    solve_to_get_channel_of_spec::<rattler_solve::resolvo::Solver>(
        "conda-forge::pytorch-cpu",
        "https://conda.anaconda.org/conda-forge/",
        repodata.clone(),
        ChannelPriority::Disabled,
    );
    solve_to_get_channel_of_spec::<rattler_solve::resolvo::Solver>(
        "pytorch::pytorch-cpu",
        "https://conda.anaconda.org/pytorch/",
        repodata.clone(),
        ChannelPriority::Strict,
    );
    solve_to_get_channel_of_spec::<rattler_solve::resolvo::Solver>(
        "pytorch::pytorch-cpu",
        "https://conda.anaconda.org/pytorch/",
        repodata,
        ChannelPriority::Disabled,
    );
}

#[test]
fn channel_priority_strict() {
    // Solve with conda-forge as the first channel
    let repodata = vec![
        read_conda_forge_sparse_repo_data(),
        read_pytorch_sparse_repo_data(),
    ];
    solve_to_get_channel_of_spec::<rattler_solve::resolvo::Solver>(
        "pytorch-cpu",
        "https://conda.anaconda.org/conda-forge/",
        repodata,
        ChannelPriority::Strict,
    );

    // Solve with pytorch as the first channel
    let repodata = vec![
        read_pytorch_sparse_repo_data(),
        read_conda_forge_sparse_repo_data(),
    ];
    solve_to_get_channel_of_spec::<rattler_solve::resolvo::Solver>(
        "pytorch-cpu",
        "https://conda.anaconda.org/pytorch/",
        repodata,
        ChannelPriority::Strict,
    );
}

#[test]
#[should_panic(
    expected = "called `Result::unwrap()` on an `Err` value: Unsolvable([\"The following packages \
    are incompatible\\n└─ pytorch-cpu ==0.4.1 py36_cpu_1 cannot be installed because there are no \
    viable options:\\n   └─ pytorch-cpu 0.4.1 is excluded because due to strict channel priority \
    not using this option from: 'https://conda.anaconda.org/pytorch/'\\n\"])"
)]
fn channel_priority_strict_panic() {
    let repodata = vec![
        read_conda_forge_sparse_repo_data(),
        read_pytorch_sparse_repo_data(),
    ];
    solve_to_get_channel_of_spec::<rattler_solve::resolvo::Solver>(
        "pytorch-cpu=0.4.1=py36_cpu_1",
        "https://conda.anaconda.org/pytorch/",
        repodata,
        ChannelPriority::Strict,
    );
}

#[test]
fn channel_priority_disabled() {
    let repodata = vec![
        read_conda_forge_sparse_repo_data(),
        read_pytorch_sparse_repo_data(),
    ];
    solve_to_get_channel_of_spec::<rattler_solve::resolvo::Solver>(
        "pytorch-cpu=0.4.1=py36_cpu_1",
        "https://conda.anaconda.org/pytorch/",
        repodata,
        ChannelPriority::Disabled,
    );
}

#[cfg(feature = "libsolv_c")]
#[test]
#[should_panic(
    expected = "called `Result::unwrap()` on an `Err` value: Unsolvable([\"package \
    pytorch-cpu-0.4.1-py36_cpu_1 is excluded by strict repo priority\"])"
)]
fn channel_priority_strict_libsolv_c() {
    let repodata = vec![
        read_conda_forge_sparse_repo_data(),
        read_pytorch_sparse_repo_data(),
    ];

    solve_to_get_channel_of_spec::<rattler_solve::libsolv_c::Solver>(
        "pytorch-cpu=0.4.1=py36_cpu_1",
        "https://conda.anaconda.org/pytorch/",
        repodata,
        ChannelPriority::Strict,
    );
}

#[cfg(feature = "libsolv_c")]
#[test]
fn channel_priority_disabled_libsolv_c() {
    let repodata = vec![
        read_conda_forge_sparse_repo_data(),
        read_pytorch_sparse_repo_data(),
    ];

    solve_to_get_channel_of_spec::<rattler_solve::libsolv_c::Solver>(
        "pytorch-cpu=0.4.1=py36_cpu_1",
        "https://conda.anaconda.org/pytorch/",
        repodata,
        ChannelPriority::Disabled,
    );
}<|MERGE_RESOLUTION|>--- conflicted
+++ resolved
@@ -3,13 +3,9 @@
 use chrono::{DateTime, Utc};
 use once_cell::sync::Lazy;
 use rattler_conda_types::{
-<<<<<<< HEAD
-    Channel, ChannelConfig, GenericVirtualPackage, MatchSpec, NoArchType, PackageRecord,
-    ParseMatchSpecOptions, ParseStrictness, RepoData, RepoDataRecord, SolverResult, Version,
-=======
     Channel, ChannelConfig, GenericVirtualPackage, MatchSpec, NoArchType, PackageName,
-    PackageRecord, ParseStrictness, RepoData, RepoDataRecord, SolverResult, Version,
->>>>>>> 3b825691
+    PackageRecord, ParseMatchSpecOptions, ParseStrictness, RepoData, RepoDataRecord, SolverResult,
+    Version,
 };
 use rattler_repodata_gateway::sparse::{PackageFormatSelection, SparseRepoData};
 use rattler_solve::{ChannelPriority, SolveError, SolveStrategy, SolverImpl, SolverTask};
