[package]
name = "rattler-bin"
version = "0.1.0"
edition.workspace = true
authors = ["Bas Zalmstra <zalmstra.bas@gmail.com>"]
description = "Rust binary for common Conda operations"
categories.workspace = true
homepage.workspace = true
repository.workspace = true
license.workspace = true
readme.workspace = true
default-run = "rattler"
publish = false

[[bin]]
name = "rattler"
path = "src/main.rs"

[features]
default = ["native-tls"]
native-tls = ["reqwest/native-tls", "rattler/native-tls", "rattler_repodata_gateway/native-tls", "rattler_networking/native-tls"]
rustls-tls = ["reqwest/rustls-tls", "rattler/rustls-tls", "rattler_repodata_gateway/rustls-tls", "rattler_networking/rustls-tls"]

[dependencies]
anyhow = { workspace = true }
clap = { workspace = true, features = ["derive"] }
console = { workspace = true, features = ["windows-console-colors"] }
futures = { workspace = true }
indicatif = { workspace = true }
once_cell = { workspace = true }
<<<<<<< HEAD
rattler = { path="../rattler", version = "0.23.2", default-features = false }
rattler_conda_types = { path="../rattler_conda_types", version = "0.22.0", default-features = false }
rattler_networking = { path="../rattler_networking", version = "0.20.4", default-features = false }
rattler_repodata_gateway = { path="../rattler_repodata_gateway", version = "0.19.10", default-features = false, features = ["sparse", "gateway"] }
rattler_solve = { path="../rattler_solve", version = "0.21.0", default-features = false, features = ["resolvo", "libsolv_c"] }
rattler_virtual_packages = { path="../rattler_virtual_packages", version = "0.19.8", default-features = false }
=======
rattler = { path="../rattler", version = "0.24.0", default-features = false }
rattler_conda_types = { path="../rattler_conda_types", version = "0.22.1", default-features = false }
rattler_networking = { path="../rattler_networking", version = "0.20.5", default-features = false }
rattler_repodata_gateway = { path="../rattler_repodata_gateway", version = "0.19.11", default-features = false, features = ["sparse"] }
rattler_solve = { path="../rattler_solve", version = "0.21.1", default-features = false, features = ["resolvo", "libsolv_c"] }
rattler_virtual_packages = { path="../rattler_virtual_packages", version = "0.19.9", default-features = false }
>>>>>>> f2c4c196
reqwest = { workspace = true }
reqwest-middleware = { workspace = true }
tokio = { workspace = true, features = ["rt-multi-thread", "macros"] }
tracing-subscriber = { workspace = true, features = ["env-filter", "fmt"] }
itertools = { workspace = true }

[package.metadata.release]
# Dont publish the binary
release = false<|MERGE_RESOLUTION|>--- conflicted
+++ resolved
@@ -28,21 +28,12 @@
 futures = { workspace = true }
 indicatif = { workspace = true }
 once_cell = { workspace = true }
-<<<<<<< HEAD
-rattler = { path="../rattler", version = "0.23.2", default-features = false }
-rattler_conda_types = { path="../rattler_conda_types", version = "0.22.0", default-features = false }
-rattler_networking = { path="../rattler_networking", version = "0.20.4", default-features = false }
-rattler_repodata_gateway = { path="../rattler_repodata_gateway", version = "0.19.10", default-features = false, features = ["sparse", "gateway"] }
-rattler_solve = { path="../rattler_solve", version = "0.21.0", default-features = false, features = ["resolvo", "libsolv_c"] }
-rattler_virtual_packages = { path="../rattler_virtual_packages", version = "0.19.8", default-features = false }
-=======
 rattler = { path="../rattler", version = "0.24.0", default-features = false }
 rattler_conda_types = { path="../rattler_conda_types", version = "0.22.1", default-features = false }
 rattler_networking = { path="../rattler_networking", version = "0.20.5", default-features = false }
-rattler_repodata_gateway = { path="../rattler_repodata_gateway", version = "0.19.11", default-features = false, features = ["sparse"] }
+rattler_repodata_gateway = { path="../rattler_repodata_gateway", version = "0.19.11", default-features = false, features = ["gateway"] }
 rattler_solve = { path="../rattler_solve", version = "0.21.1", default-features = false, features = ["resolvo", "libsolv_c"] }
 rattler_virtual_packages = { path="../rattler_virtual_packages", version = "0.19.9", default-features = false }
->>>>>>> f2c4c196
 reqwest = { workspace = true }
 reqwest-middleware = { workspace = true }
 tokio = { workspace = true, features = ["rt-multi-thread", "macros"] }
