[package]
name = "rattler-bin"
version = "0.1.0"
edition.workspace = true
authors = ["Bas Zalmstra <zalmstra.bas@gmail.com>"]
description = "Rust binary for common Conda operations"
categories.workspace = true
homepage.workspace = true
repository.workspace = true
license.workspace = true
readme.workspace = true
default-run = "rattler"
publish = false

[[bin]]
name = "rattler"
path = "src/main.rs"

[features]
default = ["rustls-tls"]
native-tls = ["reqwest/native-tls", "rattler/native-tls", "rattler_repodata_gateway/native-tls", "rattler_networking/native-tls", "rattler_cache/native-tls"]
rustls-tls = ["reqwest/rustls-tls", "reqwest/rustls-tls-native-roots", "rattler/rustls-tls", "rattler_repodata_gateway/rustls-tls", "rattler_networking/rustls-tls", "rattler_cache/rustls-tls"]

[dependencies]
anyhow = { workspace = true }
clap = { workspace = true, features = ["derive"] }
console = { workspace = true, features = ["windows-console-colors"] }
indicatif = { workspace = true }
miette = { workspace = true }
once_cell = { workspace = true }
rattler = { workspace = true, features = ["indicatif", "cli-tools"] }
rattler_conda_types = { workspace = true, default-features = false }
rattler_networking = { workspace = true, default-features = false, features = ["gcs", "s3", "system-integration", "netrc-rs"] }
rattler_repodata_gateway = { workspace = true, default-features = false, features = ["gateway"] }
rattler_solve = { workspace = true, default-features = false, features = ["resolvo", "libsolv_c"] }
rattler_virtual_packages = { workspace = true, default-features = false }
rattler_cache = { workspace = true, default-features = false }
rattler_menuinst = { workspace = true, default-features = false }
<<<<<<< HEAD
rattler_upload = { workspace = true, default-features = false }
=======
rattler_upload = { workspace = true, features = ["s3"]}
>>>>>>> dd338867
reqwest = { workspace = true, features = ["stream"] }
reqwest-middleware = { workspace = true }
tokio = { workspace = true, features = ["rt-multi-thread", "macros"] }
tracing-subscriber = { workspace = true, features = ["env-filter", "fmt"] }
itertools = { workspace = true }

[package.metadata.release]
# Dont publish the binary
release = false<|MERGE_RESOLUTION|>--- conflicted
+++ resolved
@@ -36,11 +36,7 @@
 rattler_virtual_packages = { workspace = true, default-features = false }
 rattler_cache = { workspace = true, default-features = false }
 rattler_menuinst = { workspace = true, default-features = false }
-<<<<<<< HEAD
-rattler_upload = { workspace = true, default-features = false }
-=======
 rattler_upload = { workspace = true, features = ["s3"]}
->>>>>>> dd338867
 reqwest = { workspace = true, features = ["stream"] }
 reqwest-middleware = { workspace = true }
 tokio = { workspace = true, features = ["rt-multi-thread", "macros"] }
