[package]
name = "rattler-bin"
version = "0.1.0"
edition.workspace = true
authors = ["Bas Zalmstra <zalmstra.bas@gmail.com>"]
description = "Rust binary for common Conda operations"
categories.workspace = true
homepage.workspace = true
repository.workspace = true
license.workspace = true
readme.workspace = true
default-run = "rattler"
publish = false

[[bin]]
name = "rattler"
path = "src/main.rs"

[features]
default = ["native-tls"]
native-tls = ["reqwest/native-tls", "rattler/native-tls", "rattler_repodata_gateway/native-tls", "rattler_networking/native-tls"]
rustls-tls = ["reqwest/rustls-tls", "rattler/rustls-tls", "rattler_repodata_gateway/rustls-tls", "rattler_networking/rustls-tls"]

[dependencies]
anyhow = { workspace = true }
clap = { workspace = true, features = ["derive"] }
console = { workspace = true, features = ["windows-console-colors"] }
indicatif = { workspace = true }
once_cell = { workspace = true }
<<<<<<< HEAD
rattler = { path="../rattler", version = "0.28.9", default-features = false, features = ["indicatif"] }
rattler_conda_types = { path="../rattler_conda_types", version = "0.29.7", default-features = false }
rattler_networking = { path="../rattler_networking", version = "0.21.9", default-features = false, features = ["gcs", "s3"] }
rattler_repodata_gateway = { path="../rattler_repodata_gateway", version = "0.21.29", default-features = false, features = ["gateway"] }
rattler_solve = { path="../rattler_solve", version = "1.3.1", default-features = false, features = ["resolvo", "libsolv_c"] }
rattler_virtual_packages = { path="../rattler_virtual_packages", version = "1.1.15", default-features = false }
rattler_cache = { path="../rattler_cache", version = "0.3.1", default-features = false }
=======
rattler = { path="../rattler", version = "0.28.12", default-features = false, features = ["indicatif"] }
rattler_conda_types = { path="../rattler_conda_types", version = "0.29.10", default-features = false }
rattler_networking = { path="../rattler_networking", version = "0.21.10", default-features = false, features = ["gcs"] }
rattler_repodata_gateway = { path="../rattler_repodata_gateway", version = "0.21.32", default-features = false, features = ["gateway"] }
rattler_solve = { path="../rattler_solve", version = "1.3.4", default-features = false, features = ["resolvo", "libsolv_c"] }
rattler_virtual_packages = { path="../rattler_virtual_packages", version = "1.2.0", default-features = false }
rattler_cache = { path="../rattler_cache", version = "0.3.4", default-features = false }
>>>>>>> 5aedc702
reqwest = { workspace = true }
reqwest-middleware = { workspace = true }
tokio = { workspace = true, features = ["rt-multi-thread", "macros"] }
tracing-subscriber = { workspace = true, features = ["env-filter", "fmt"] }
itertools = { workspace = true }

[package.metadata.release]
# Dont publish the binary
release = false<|MERGE_RESOLUTION|>--- conflicted
+++ resolved
@@ -27,23 +27,13 @@
 console = { workspace = true, features = ["windows-console-colors"] }
 indicatif = { workspace = true }
 once_cell = { workspace = true }
-<<<<<<< HEAD
-rattler = { path="../rattler", version = "0.28.9", default-features = false, features = ["indicatif"] }
-rattler_conda_types = { path="../rattler_conda_types", version = "0.29.7", default-features = false }
-rattler_networking = { path="../rattler_networking", version = "0.21.9", default-features = false, features = ["gcs", "s3"] }
-rattler_repodata_gateway = { path="../rattler_repodata_gateway", version = "0.21.29", default-features = false, features = ["gateway"] }
-rattler_solve = { path="../rattler_solve", version = "1.3.1", default-features = false, features = ["resolvo", "libsolv_c"] }
-rattler_virtual_packages = { path="../rattler_virtual_packages", version = "1.1.15", default-features = false }
-rattler_cache = { path="../rattler_cache", version = "0.3.1", default-features = false }
-=======
 rattler = { path="../rattler", version = "0.28.12", default-features = false, features = ["indicatif"] }
 rattler_conda_types = { path="../rattler_conda_types", version = "0.29.10", default-features = false }
-rattler_networking = { path="../rattler_networking", version = "0.21.10", default-features = false, features = ["gcs"] }
+rattler_networking = { path="../rattler_networking", version = "0.21.10", default-features = false, features = ["gcs", "s3"] }
 rattler_repodata_gateway = { path="../rattler_repodata_gateway", version = "0.21.32", default-features = false, features = ["gateway"] }
 rattler_solve = { path="../rattler_solve", version = "1.3.4", default-features = false, features = ["resolvo", "libsolv_c"] }
 rattler_virtual_packages = { path="../rattler_virtual_packages", version = "1.2.0", default-features = false }
 rattler_cache = { path="../rattler_cache", version = "0.3.4", default-features = false }
->>>>>>> 5aedc702
 reqwest = { workspace = true }
 reqwest-middleware = { workspace = true }
 tokio = { workspace = true, features = ["rt-multi-thread", "macros"] }
