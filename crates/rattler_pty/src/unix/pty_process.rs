pub use nix::sys::{signal, wait};
use nix::{
    self,
    fcntl::{open, OFlag},
    libc::{STDERR_FILENO, STDIN_FILENO, STDOUT_FILENO},
    pty::{grantpt, posix_openpt, unlockpt, PtyMaster, Winsize},
    sys::termios::{InputFlags, Termios},
    sys::{stat, termios},
    unistd::{close, dup, dup2, fork, setsid, ForkResult, Pid},
};
use std::os::fd::AsFd;
use std::{
    self,
    fs::File,
    io,
    os::unix::{
        io::{AsRawFd, FromRawFd},
        process::CommandExt,
    },
    process::Command,
    thread, time,
};

#[cfg(target_os = "linux")]
use nix::pty::ptsname_r;

/// Start a process in a forked tty so you can interact with it the same as you would
/// within a terminal
///
/// The process and pty session are killed upon dropping `PtyProcess`
pub struct PtyProcess {
    pub pty: PtyMaster,
    pub child_pid: Pid,
    kill_timeout: Option<time::Duration>,
}

#[cfg(target_os = "macos")]
/// `ptsname_r` is a linux extension but ptsname isn't thread-safe
<<<<<<< HEAD
/// instead of using a static mutex this calls ioctl with TIOCPTYGNAME directly
/// based on <https://blog.tarq.io/ptsname-on-osx-with-rust>/
=======
/// instead of using a static mutex this calls `ioctl` with `TIOCPTYGNAME` directly
/// <https://blog.tarq.io/ptsname-on-osx-with-rust>/
>>>>>>> 6e2cb4de
fn ptsname_r(fd: &PtyMaster) -> nix::Result<String> {
    use nix::libc::{ioctl, TIOCPTYGNAME};
    use std::ffi::CStr;

    // the buffer size on OSX is 128, defined by sys/ttycom.h
    let mut buf: [i8; 128] = [0; 128];

    unsafe {
        match ioctl(fd.as_raw_fd(), u64::from(TIOCPTYGNAME), &mut buf) {
            0 => {
                let res = CStr::from_ptr(buf.as_ptr()).to_string_lossy().into_owned();
                Ok(res)
            }
            _ => Err(nix::Error::last()),
        }
    }
}

#[derive(Default)]
pub struct PtyProcessOptions {
    pub echo: bool,
    pub window_size: Option<Winsize>,
}

impl PtyProcess {
    /// Start a process in a forked pty
    pub fn new(mut command: Command, opts: PtyProcessOptions) -> nix::Result<Self> {
        // Open a new PTY master
        let master_fd = posix_openpt(OFlag::O_RDWR)?;

        // Allow a slave to be generated for it
        grantpt(&master_fd)?;
        unlockpt(&master_fd)?;

        // on Linux this is the libc function, on OSX this is our implementation of ptsname_r
        let slave_name = ptsname_r(&master_fd)?;

        // Get the current window size if it was not specified
        let window_size = opts.window_size.unwrap_or_else(|| {
            // find current window size with ioctl
            let mut size: libc::winsize = unsafe { std::mem::zeroed() };
            // Query the terminal dimensions
            unsafe { libc::ioctl(io::stdout().as_raw_fd(), libc::TIOCGWINSZ, &mut size) };
            size
        });

        match unsafe { fork()? } {
            ForkResult::Child => {
                // Avoid leaking master fd
                close(master_fd.as_raw_fd())?;

                setsid()?; // create new session with child as session leader
                let slave_fd = open(
                    std::path::Path::new(&slave_name),
                    OFlag::O_RDWR,
                    stat::Mode::empty(),
                )?;

                // assign stdin, stdout, stderr to the tty, just like a terminal does
                dup2(slave_fd, STDIN_FILENO)?;
                dup2(slave_fd, STDOUT_FILENO)?;
                dup2(slave_fd, STDERR_FILENO)?;

                // Avoid leaking slave fd
                if slave_fd > STDERR_FILENO {
                    close(slave_fd)?;
                }

                // Set `echo` and `window_size` for the pty
                set_echo(io::stdin(), opts.echo)?;
                set_window_size(io::stdout().as_raw_fd(), window_size)?;

                let _ = command.exec();
                Err(nix::Error::last())
            }
            ForkResult::Parent { child: child_pid } => Ok(PtyProcess {
                pty: master_fd,
                child_pid,
                kill_timeout: None,
            }),
        }
    }

    /// Get handle to pty fork for reading/writing
    pub fn get_file_handle(&self) -> nix::Result<File> {
        // needed because otherwise fd is closed both by dropping process and reader/writer
        let fd = dup(self.pty.as_raw_fd())?;
        unsafe { Ok(File::from_raw_fd(fd)) }
    }

    /// Get status of child process, non-blocking.
    ///
    /// This method runs waitpid on the process.
    /// This means: If you ran `exit()` before or `status()` this method will
    /// return `None`
    pub fn status(&self) -> Option<wait::WaitStatus> {
        if let Ok(status) = wait::waitpid(self.child_pid, Some(wait::WaitPidFlag::WNOHANG)) {
            Some(status)
        } else {
            None
        }
    }

    /// Regularly exit the process, this method is blocking until the process is dead
    pub fn exit(&mut self) -> nix::Result<wait::WaitStatus> {
        self.kill(signal::SIGTERM)
    }

    /// Kill the process with a specific signal. This method blocks, until the process is dead
    ///
    /// repeatedly sends SIGTERM to the process until it died,
    /// the pty session is closed upon dropping `PtyMaster`,
    /// so we don't need to explicitly do that here.
    ///
    /// if `kill_timeout` is set and a repeated sending of signal does not result in the process
    /// being killed, then `kill -9` is sent after the `kill_timeout` duration has elapsed.
    pub fn kill(&mut self, sig: signal::Signal) -> nix::Result<wait::WaitStatus> {
        let start = time::Instant::now();
        loop {
            match signal::kill(self.child_pid, sig) {
                Ok(_) => {}
                // process was already killed before -> ignore
                Err(nix::errno::Errno::ESRCH) => {
                    return Ok(wait::WaitStatus::Exited(Pid::from_raw(0), 0));
                }
                Err(e) => return Err(e),
            }

            match self.status() {
                Some(status) if status != wait::WaitStatus::StillAlive => return Ok(status),
                Some(_) | None => thread::sleep(time::Duration::from_millis(100)),
            }
            // kill -9 if timeout is reached
            if let Some(timeout) = self.kill_timeout {
                if start.elapsed() > timeout {
                    signal::kill(self.child_pid, signal::Signal::SIGKILL)?;
                }
            }
        }
    }

    /// Set raw mode on stdin and return the original mode
    pub fn set_raw(&self) -> nix::Result<Termios> {
        let original_mode = termios::tcgetattr(io::stdin())?;
        let mut raw_mode = original_mode.clone();
        raw_mode.input_flags.remove(
            InputFlags::BRKINT
                | InputFlags::ICRNL
                | InputFlags::INPCK
                | InputFlags::ISTRIP
                | InputFlags::IXON,
        );
        raw_mode.output_flags.remove(termios::OutputFlags::OPOST);
        raw_mode
            .control_flags
            .remove(termios::ControlFlags::CSIZE | termios::ControlFlags::PARENB);
        raw_mode.control_flags.insert(termios::ControlFlags::CS8);
        raw_mode.local_flags.remove(
            termios::LocalFlags::ECHO
                | termios::LocalFlags::ICANON
                | termios::LocalFlags::IEXTEN
                | termios::LocalFlags::ISIG,
        );

        raw_mode.control_chars[termios::SpecialCharacterIndices::VMIN as usize] = 1;
        raw_mode.control_chars[termios::SpecialCharacterIndices::VTIME as usize] = 0;

        termios::tcsetattr(io::stdin(), termios::SetArg::TCSAFLUSH, &raw_mode)?;

        Ok(original_mode)
    }

    pub fn set_mode(&self, original_mode: Termios) -> nix::Result<()> {
        termios::tcsetattr(io::stdin(), termios::SetArg::TCSAFLUSH, &original_mode)?;
        Ok(())
    }

    pub fn set_window_size(&self, window_size: Winsize) -> nix::Result<()> {
        set_window_size(self.pty.as_raw_fd(), window_size)
    }
}

pub fn set_window_size(raw_fd: i32, window_size: Winsize) -> nix::Result<()> {
    unsafe { libc::ioctl(raw_fd, nix::libc::TIOCSWINSZ, &window_size) };
    Ok(())
}

pub fn set_echo<Fd: AsFd>(fd: Fd, echo: bool) -> nix::Result<()> {
    let mut flags = termios::tcgetattr(&fd)?;
    if echo {
        flags.local_flags.insert(termios::LocalFlags::ECHO);
    } else {
        flags.local_flags.remove(termios::LocalFlags::ECHO);
    }
    termios::tcsetattr(&fd, termios::SetArg::TCSANOW, &flags)?;
    Ok(())
}

impl Drop for PtyProcess {
    fn drop(&mut self) {
        if let Some(wait::WaitStatus::StillAlive) = self.status() {
            self.exit().expect("cannot exit");
        }
    }
}<|MERGE_RESOLUTION|>--- conflicted
+++ resolved
@@ -36,13 +36,8 @@
 
 #[cfg(target_os = "macos")]
 /// `ptsname_r` is a linux extension but ptsname isn't thread-safe
-<<<<<<< HEAD
-/// instead of using a static mutex this calls ioctl with TIOCPTYGNAME directly
-/// based on <https://blog.tarq.io/ptsname-on-osx-with-rust>/
-=======
 /// instead of using a static mutex this calls `ioctl` with `TIOCPTYGNAME` directly
 /// <https://blog.tarq.io/ptsname-on-osx-with-rust>/
->>>>>>> 6e2cb4de
 fn ptsname_r(fd: &PtyMaster) -> nix::Result<String> {
     use nix::libc::{ioctl, TIOCPTYGNAME};
     use std::ffi::CStr;
