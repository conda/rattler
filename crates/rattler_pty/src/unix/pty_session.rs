--- conflicted
+++ resolved
@@ -151,14 +151,8 @@
 
             let res = select::select(None, &mut select_set, None, None, &mut select_timeout);
             if let Err(error) = res {
-<<<<<<< HEAD
-                if error == Errno::EINTR {
-                    // EINTR is not an error, it just means that we got interrupted by a signal (e.g. SIGWINCH)
-                } else {
-=======
                 // EINTR is not an error, it just means that we got interrupted by a signal (e.g. SIGWINCH)
                 if error != Errno::EINTR {
->>>>>>> bbba6605
                     self.process.set_mode(original_mode)?;
                     return Err(std::io::Error::from(error));
                 }
