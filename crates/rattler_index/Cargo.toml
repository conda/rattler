--- conflicted
+++ resolved
@@ -20,16 +20,10 @@
 clap = { workspace = true, features = ["derive", "env"] }
 clap-verbosity-flag = { workspace = true }
 fs-err = { workspace = true }
-<<<<<<< HEAD
 opendal = { workspace = true }
-rattler_conda_types = { path = "../rattler_conda_types", version = "0.30.0", default-features = false }
-rattler_digest = { path = "../rattler_digest", version = "1.0.5", default-features = false }
-rattler_package_streaming = { path = "../rattler_package_streaming", version = "0.22.24", default-features = false }
-=======
-rattler_conda_types = { path="../rattler_conda_types", version = "0.30.3", default-features = false }
-rattler_digest = { path="../rattler_digest", version = "1.0.6", default-features = false }
-rattler_package_streaming = { path="../rattler_package_streaming", version = "0.22.28", default-features = false }
->>>>>>> 70a23198
+rattler_conda_types = { path = "../rattler_conda_types", version = "0.30.3", default-features = false }
+rattler_digest = { path = "../rattler_digest", version = "1.0.6", default-features = false }
+rattler_package_streaming = { path = "../rattler_package_streaming", version = "0.22.28", default-features = false }
 serde_json = { workspace = true }
 tempfile = { workspace = true }
 tracing = { workspace = true }
