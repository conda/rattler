--- conflicted
+++ resolved
@@ -1367,168 +1367,6 @@
             Version::from_str("3!4.5a.6b").unwrap()
         );
     }
-<<<<<<< HEAD
-=======
-
-    #[test]
-    fn bump_major() {
-        assert_eq!(
-            Version::from_str("1.1")
-                .unwrap()
-                .bump(VersionBumpType::Major)
-                .unwrap(),
-            Version::from_str("2.1").unwrap()
-        );
-        assert_eq!(
-            Version::from_str("2.1l")
-                .unwrap()
-                .bump(VersionBumpType::Major)
-                .unwrap(),
-            Version::from_str("3.1l").unwrap()
-        );
-        assert_eq!(
-            Version::from_str("5!1.alpha+3.4")
-                .unwrap()
-                .bump(VersionBumpType::Major)
-                .unwrap(),
-            Version::from_str("5!2.alpha+3.4").unwrap()
-        );
-    }
-
-    #[test]
-    fn bump_minor() {
-        assert_eq!(
-            Version::from_str("1.1")
-                .unwrap()
-                .bump(VersionBumpType::Minor)
-                .unwrap(),
-            Version::from_str("1.2").unwrap()
-        );
-        assert_eq!(
-            Version::from_str("2.1l")
-                .unwrap()
-                .bump(VersionBumpType::Minor)
-                .unwrap(),
-            Version::from_str("2.2l").unwrap()
-        );
-        assert_eq!(
-            Version::from_str("5!1.alpha+3.4")
-                .unwrap()
-                .bump(VersionBumpType::Minor)
-                .unwrap(),
-            Version::from_str("5!1.1alpha+3.4").unwrap()
-        );
-    }
-
-    #[test]
-    fn bump_minor_fail() {
-        let err = Version::from_str("1")
-            .unwrap()
-            .bump(VersionBumpType::Minor)
-            .unwrap_err();
-
-        assert_eq!(err, VersionBumpError::NoMinorSegment);
-    }
-
-    #[test]
-    fn bump_patch() {
-        assert_eq!(
-            Version::from_str("1.1.9")
-                .unwrap()
-                .bump(VersionBumpType::Patch)
-                .unwrap(),
-            Version::from_str("1.1.10").unwrap()
-        );
-        assert_eq!(
-            Version::from_str("2.1l.5alpha")
-                .unwrap()
-                .bump(VersionBumpType::Patch)
-                .unwrap(),
-            Version::from_str("2.1l.6alpha").unwrap()
-        );
-        assert_eq!(
-            Version::from_str("5!1.8.alpha+3.4")
-                .unwrap()
-                .bump(VersionBumpType::Patch)
-                .unwrap(),
-            Version::from_str("5!1.8.1alpha+3.4").unwrap()
-        );
-    }
-
-    #[test]
-    fn bump_patch_fail() {
-        let err = Version::from_str("1.3")
-            .unwrap()
-            .bump(VersionBumpType::Patch)
-            .unwrap_err();
-
-        assert_eq!(err, VersionBumpError::NoPatchSegment);
-    }
-
-    #[test]
-    fn bump_segment() {
-        // Positive index
-        assert_eq!(
-            Version::from_str("1.1.9")
-                .unwrap()
-                .bump(VersionBumpType::Segment(0))
-                .unwrap(),
-            Version::from_str("2.1.9").unwrap()
-        );
-        assert_eq!(
-            Version::from_str("1.1.9")
-                .unwrap()
-                .bump(VersionBumpType::Segment(1))
-                .unwrap(),
-            Version::from_str("1.2.9").unwrap()
-        );
-        assert_eq!(
-            Version::from_str("1.1.9")
-                .unwrap()
-                .bump(VersionBumpType::Segment(2))
-                .unwrap(),
-            Version::from_str("1.1.10").unwrap()
-        );
-        // Negative index
-        assert_eq!(
-            Version::from_str("1.1.9")
-                .unwrap()
-                .bump(VersionBumpType::Segment(-1))
-                .unwrap(),
-            Version::from_str("1.1.10").unwrap()
-        );
-        assert_eq!(
-            Version::from_str("1.1.9")
-                .unwrap()
-                .bump(VersionBumpType::Segment(-2))
-                .unwrap(),
-            Version::from_str("1.2.9").unwrap()
-        );
-        assert_eq!(
-            Version::from_str("1.1.9")
-                .unwrap()
-                .bump(VersionBumpType::Segment(-3))
-                .unwrap(),
-            Version::from_str("2.1.9").unwrap()
-        );
-    }
-
-    #[test]
-    fn bump_segment_fail() {
-        let err = Version::from_str("1.3")
-            .unwrap()
-            .bump(VersionBumpType::Segment(3))
-            .unwrap_err();
-
-        assert_eq!(err, VersionBumpError::InvalidSegment { index: 3 });
-
-        let err = Version::from_str("1.3")
-            .unwrap()
-            .bump(VersionBumpType::Segment(-3))
-            .unwrap_err();
-
-        assert_eq!(err, VersionBumpError::InvalidSegment { index: -3 });
-    }
 
     #[rstest]
     #[case("1", 3, "1.0.0")]
@@ -1547,5 +1385,4 @@
             expected
         );
     }
->>>>>>> ac69df61
 }