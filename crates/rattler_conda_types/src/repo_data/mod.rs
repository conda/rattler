--- conflicted
+++ resolved
@@ -74,7 +74,7 @@
     pub legacy_bz2_md5: Option<String>,
 
     /// A deprecated package archive size.
-    pub legacy_bz2_size: Option<usize>,
+    pub legacy_bz2_size: Option<u64>,
 
     /// Optionally the size of the package archive in bytes
     pub size: Option<u64>,
@@ -121,21 +121,12 @@
 
     /// The UNIX Epoch timestamp when this package was created. Note that sometimes this is specified in
     /// seconds and sometimes in milliseconds.
-<<<<<<< HEAD
-    pub timestamp: Option<usize>,
-
-=======
     pub timestamp: Option<u64>,
->>>>>>> e9bd6f27
+    
     // Looking at the `PackageRecord` class in the Conda source code a record can also include all
     // these fields. However, I have no idea if or how they are used so I left them out.
     //pub preferred_env: Option<String>,
     //pub date: Option<String>,
-<<<<<<< HEAD
-=======
-    //pub legacy_bz2_md5: Option<String>,
-    //pub legacy_bz2_size: Option<u64>,
->>>>>>> e9bd6f27
     //pub package_type: ?
 }
 
