use std::{borrow::Cow, collections::HashSet, ops::Not, str::FromStr, sync::Arc};

use nom::{
    branch::alt,
    bytes::complete::{tag, take_till1, take_until, take_while, take_while1},
    character::complete::{char, multispace0, one_of, space0},
    combinator::{opt, recognize},
    error::{context, ContextError, ParseError},
    multi::{separated_list0, separated_list1},
    sequence::{delimited, preceded, separated_pair, terminated},
<<<<<<< HEAD
    Finish, IResult, Parser,
=======
    Finish, IResult,
>>>>>>> 1a0431de
};
use rattler_digest::{parse_digest_from_hex, Md5, Sha256};
use smallvec::SmallVec;
use thiserror::Error;
use typed_path::Utf8TypedPath;
use url::Url;

use super::{
    matcher::{StringMatcher, StringMatcherParseError},
    MatchSpec,
};
use crate::{
    build_spec::{BuildNumberSpec, ParseBuildNumberSpecError},
    package::ArchiveIdentifier,
    utils::{path::is_absolute_path, url::parse_scheme},
    version_spec::{
        is_start_of_version_constraint,
        version_tree::{recognize_constraint, recognize_version},
        ParseVersionSpecError,
    },
    Channel, ChannelConfig, InvalidPackageNameError, NamelessMatchSpec, PackageName,
    ParseChannelError, ParseStrictness,
    ParseStrictness::{Lenient, Strict},
    ParseVersionError, Platform, VersionSpec,
};

/// The type of parse error that occurred when parsing match spec.
#[derive(Debug, Clone, Error, PartialEq)]
pub enum ParseMatchSpecError {
    /// The path or url of the package was invalid
    #[error("invalid package path or url")]
    InvalidPackagePathOrUrl,

    /// Invalid package spec url
    #[error("invalid package spec url")]
    InvalidPackageUrl(#[from] url::ParseError),

    /// Invalid version in path or url
    #[error(transparent)]
    InvalidPackagePathOrUrlVersion(#[from] ParseVersionError),

    /// Invalid bracket in match spec
    #[error("invalid bracket")]
    InvalidBracket,

    /// Invalid channel provided in match spec
    #[error("invalid channel")]
    ParseChannelError(#[from] ParseChannelError),

    /// Invalid key in match spec
    #[error("invalid bracket key: {0}")]
    InvalidBracketKey(String),

    /// Missing package name in match spec
    #[error("missing package name")]
    MissingPackageName,

    /// Multiple bracket sections in match spec
    #[error("multiple bracket sections not allowed")]
    MultipleBracketSectionsNotAllowed,

    /// Invalid version and build
    #[error("unable to parse version spec: {0}")]
    InvalidVersionAndBuild(String),

    /// Invalid build string
    #[error("the build string '{0}' is not valid, it can only contain alphanumeric characters and underscores"
    )]
    InvalidBuildString(String),

    /// Invalid version spec
    #[error(transparent)]
    InvalidVersionSpec(#[from] ParseVersionSpecError),

    /// Invalid string matcher
    #[error(transparent)]
    InvalidStringMatcher(#[from] StringMatcherParseError),

    /// Invalid build number spec
    #[error("invalid build number spec: {0}")]
    InvalidBuildNumber(#[from] ParseBuildNumberSpecError),

    /// Unable to parse hash digest from hex
    #[error("unable to parse hash digest from hex")]
    InvalidHashDigest,

    /// The package name was invalid
    #[error(transparent)]
    InvalidPackageName(#[from] InvalidPackageNameError),

    /// Multiple values for a key in the matchspec
    #[error("found multiple values for: {0}")]
    MultipleValueForKey(String),
}

impl FromStr for MatchSpec {
    type Err = ParseMatchSpecError;

    fn from_str(s: &str) -> Result<Self, Self::Err> {
        Self::from_str(s, Lenient)
    }
}

impl MatchSpec {
    /// Parses a [`MatchSpec`] from a string with a given strictness.
    pub fn from_str(
        source: &str,
        strictness: ParseStrictness,
    ) -> Result<Self, ParseMatchSpecError> {
        matchspec_parser(source, strictness)
    }
}

/// Strips a comment from a match spec. A comment is preceded by a '#' followed
/// by the comment itself. This functions splits the matchspec into the
/// matchspec and comment part.
fn strip_comment(input: &str) -> (&str, Option<&str>) {
    input
        .split_once('#')
        .map_or_else(|| (input, None), |(spec, comment)| (spec, Some(comment)))
}

/// Strips any if statements from the matchspec. `if` statements in matchspec
/// are "anticipating future compatibility issues".
fn strip_if(input: &str) -> (&str, Option<&str>) {
    // input
    //     .split_once("if")
    //     .map(|(spec, if_statement)| (spec, Some(if_statement)))
    //     .unwrap_or_else(|| (input, None))
    (input, None)
}

/// An optimized data structure to store key value pairs in between a bracket
/// string `[key1=value1, key2=value2]`. The optimization stores two such values
/// on the stack and otherwise allocates a vector on the heap. Two is chosen
/// because that seems to be more than enough for most use cases.
type BracketVec<'a> = SmallVec<[(&'a str, &'a str); 2]>;

/// A parse combinator to filter whitespace if front and after another parser.
fn whitespace_enclosed<'a, F, O, E: ParseError<&'a str>>(
    mut inner: F,
) -> impl FnMut(&'a str) -> IResult<&'a str, O, E>
where
    F: FnMut(&'a str) -> IResult<&'a str, O, E>,
{
    move |input: &'a str| {
        let (input, _) = multispace0(input)?;
        let (input, o2) = inner(input)?;
        multispace0(input).map(|(i, _)| (i, o2))
    }
}

/// Parses the contents of a bracket list `[version="1,2,3", bla=3]`
fn parse_bracket_list(input: &str) -> Result<BracketVec<'_>, ParseMatchSpecError> {
    /// Parses a key in a bracket string
    fn parse_key(input: &str) -> IResult<&str, &str> {
        whitespace_enclosed(context(
            "key",
            take_while(|c: char| c.is_alphanumeric() || c == '_' || c == '-'),
<<<<<<< HEAD
        ))
        .parse(input)
=======
        ))(input)
>>>>>>> 1a0431de
    }

    /// Parses a value in a bracket string.
    fn parse_value(input: &str) -> IResult<&str, &str> {
        whitespace_enclosed(context(
            "value",
            alt((
                delimited(char('"'), take_until("\""), char('"')),
                delimited(char('\''), take_until("'"), char('\'')),
                delimited(char('['), take_until("]"), char(']')),
                take_till1(|c| c == ',' || c == ']' || c == '\'' || c == '"'),
            )),
<<<<<<< HEAD
        ))
        .parse(input)
=======
        ))(input)
>>>>>>> 1a0431de
    }

    /// Parses a `key=value` pair
    fn parse_key_value(input: &str) -> IResult<&str, (&str, &str)> {
        separated_pair(parse_key, char('='), parse_value)(input)
    }

    /// Parses a list of `key=value` pairs separated by commas
    fn parse_key_value_list(input: &str) -> IResult<&str, Vec<(&str, &str)>> {
        separated_list0(whitespace_enclosed(char(',')), parse_key_value)(input)
    }

    /// Parses an entire bracket string
    fn parse_bracket_list(input: &str) -> IResult<&str, Vec<(&str, &str)>> {
        delimited(char('['), parse_key_value_list, char(']'))(input)
    }

    match parse_bracket_list(input).finish() {
        Ok((_remaining, values)) => Ok(values.into()),
        Err(nom::error::Error { .. }) => Err(ParseMatchSpecError::InvalidBracket),
    }
}

/// Strips the brackets part of the matchspec returning the rest of the
/// matchspec and  the contents of the brackets as a `Vec<&str>`.
fn strip_brackets(input: &str) -> Result<(Cow<'_, str>, BracketVec<'_>), ParseMatchSpecError> {
    if let Some(matches) =
        lazy_regex::regex!(r#".*(\[(?:[^\[\]]|\[(?:[^\[\]]|\[.*\])*\])*\])$"#).captures(input)
    {
        let bracket_str = matches.get(1).unwrap().as_str();
        let bracket_contents = parse_bracket_list(bracket_str)?;

        let input = if let Some(input) = input.strip_suffix(bracket_str) {
            Cow::Borrowed(input)
        } else {
            Cow::Owned(input.replace(bracket_str, ""))
        };

        Ok((input, bracket_contents))
    } else {
        Ok((input.into(), SmallVec::new()))
    }
}

#[cfg(feature = "experimental_extras")]
/// Parses a list of optional dependencies from a string `feat1, feat2, feat3]`
/// -> `vec![feat1, feat2, feat3]`.
pub fn parse_extras(input: &str) -> Result<Vec<String>, ParseMatchSpecError> {
    use nom::{
        combinator::{all_consuming, map},
        multi::separated_list1,
    };

    fn parse_feature_name(i: &str) -> IResult<&str, &str> {
        delimited(
            multispace0,
            take_while1(|c: char| c.is_alphanumeric() || c == '_' || c == '-'),
            multispace0,
<<<<<<< HEAD
        )
        .parse(i)
=======
        )(i)
>>>>>>> 1a0431de
    }

    fn parse_features(i: &str) -> IResult<&str, Vec<String>> {
        separated_list1(char(','), map(parse_feature_name, |s: &str| s.to_string()))(i)
    }

    match all_consuming(parse_features)(input).finish() {
        Ok((_remaining, features)) => Ok(features),
        Err(_e) => Err(ParseMatchSpecError::InvalidBracket),
    }
}

/// Parses a [`BracketVec`] into precise components
fn parse_bracket_vec_into_components(
    bracket: BracketVec<'_>,
    match_spec: NamelessMatchSpec,
    strictness: ParseStrictness,
) -> Result<NamelessMatchSpec, ParseMatchSpecError> {
    let mut match_spec = match_spec;

    if strictness == Strict {
        // check for duplicate keys
        let mut seen = HashSet::new();
        for (key, _) in &bracket {
            if seen.contains(key) {
                return Err(ParseMatchSpecError::MultipleValueForKey((*key).to_string()));
            }
            seen.insert(key);
        }
    }

    for elem in bracket {
        let (key, value) = elem;
        match key {
            "version" => match_spec.version = Some(VersionSpec::from_str(value, strictness)?),
            "build" => match_spec.build = Some(StringMatcher::from_str(value)?),
            "build_number" => match_spec.build_number = Some(BuildNumberSpec::from_str(value)?),
            "extras" => {
                // Optional features are still experimental
                #[cfg(feature = "experimental_extras")]
                {
                    match_spec.extras = Some(parse_extras(value)?);
                }
                #[cfg(not(feature = "experimental_extras"))]
                {
                    return Err(ParseMatchSpecError::InvalidBracketKey("extras".to_string()));
                }
            }
            "sha256" => {
                match_spec.sha256 = Some(
                    parse_digest_from_hex::<Sha256>(value)
                        .ok_or(ParseMatchSpecError::InvalidHashDigest)?,
                );
            }
            "md5" => {
                match_spec.md5 = Some(
                    parse_digest_from_hex::<Md5>(value)
                        .ok_or(ParseMatchSpecError::InvalidHashDigest)?,
                );
            }
            "fn" => match_spec.file_name = Some(value.to_string()),
            "url" => {
                // Is the spec an url, parse it as an url
                let url = if parse_scheme(value).is_some() {
                    Url::parse(value)?
                }
                // 2 Is the spec an absolute path, parse it as an url
                else if is_absolute_path(value) {
                    let path = Utf8TypedPath::from(value);
                    file_url::file_path_to_url(path)
                        .map_err(|_error| ParseMatchSpecError::InvalidPackagePathOrUrl)?
                } else {
                    return Err(ParseMatchSpecError::InvalidPackagePathOrUrl);
                };

                match_spec.url = Some(url);
            }
            "subdir" => match_spec.subdir = Some(value.to_string()),
            "channel" => {
                let (channel, subdir) = parse_channel_and_subdir(value)?;
                match_spec.channel = match_spec.channel.or(channel.map(Arc::new));
                match_spec.subdir = match_spec.subdir.or(subdir);
            }
            "license" => match_spec.license = Some(value.to_string()),
            // TODO: Still need to add `track_features`, `features`, and `license_family`
            // to the match spec.
            _ => Err(ParseMatchSpecError::InvalidBracketKey(key.to_owned()))?,
        }
    }

    Ok(match_spec)
}

/// Parses an url or path like string into an url.
pub fn parse_url_like(input: &str) -> Result<Option<Url>, ParseMatchSpecError> {
    // Skip if channel is provided, this avoids parsing namespaces as urls
    if input.contains("::") {
        return Ok(None);
    }

    // Is the spec an url, parse it as an url
    if parse_scheme(input).is_some() {
        return Url::parse(input)
            .map(Some)
            .map_err(ParseMatchSpecError::from);
    }
    // Is the spec a path, parse it as an url
    if is_absolute_path(input) {
        let path = Utf8TypedPath::from(input);
        return file_url::file_path_to_url(path)
            .map(Some)
            .map_err(|_err| ParseMatchSpecError::InvalidPackagePathOrUrl);
    }
    Ok(None)
}

/// Strip the package name from the input.
fn strip_package_name(input: &str) -> Result<(Option<PackageName>, &str), ParseMatchSpecError> {
    let (rest, package_name) =
        take_while1(|c: char| !c.is_whitespace() && !is_start_of_version_constraint(c))(
            input.trim(),
        )
        .finish()
        .map_err(|_err: nom::error::Error<_>| ParseMatchSpecError::MissingPackageName)?;

    let trimmed_package_name = package_name.trim();
    if trimmed_package_name.is_empty() {
        return Err(ParseMatchSpecError::MissingPackageName);
    }

    // Handle asterisk as a wildcard (no package name)
    if trimmed_package_name == "*" {
        return Ok((None, rest.trim()));
    }

    Ok((
        Some(PackageName::from_str(trimmed_package_name)?),
        rest.trim(),
    ))
}

/// Splits a string into version and build constraints.
fn split_version_and_build(
    input: &str,
    strictness: ParseStrictness,
) -> Result<(&str, Option<&str>), ParseMatchSpecError> {
    fn maybe_recognize_lenient_constraint<'a, E: ParseError<&'a str> + ContextError<&'a str>>(
        strictness: ParseStrictness,
    ) -> impl FnMut(&'a str) -> IResult<&'a str, &'a str, E> {
        move |input: &'a str| {
            if strictness == Lenient {
                alt((parse_special_equality, recognize_constraint))(input)
            } else {
                recognize_constraint(input)
            }
        }
    }

    fn parse_version_constraint_or_group<'a, E: ParseError<&'a str> + ContextError<&'a str>>(
        strictness: ParseStrictness,
    ) -> impl FnMut(&'a str) -> IResult<&'a str, &'a str, E> {
        move |input: &'a str| {
            alt((
                delimited(tag("("), parse_version_group(strictness), tag(")")),
                maybe_recognize_lenient_constraint(strictness),
<<<<<<< HEAD
            ))
            .parse(input)
=======
            ))(input)
>>>>>>> 1a0431de
        }
    }

    fn parse_version_group<'a, E: ParseError<&'a str> + ContextError<&'a str>>(
        strictness: ParseStrictness,
    ) -> impl FnMut(&'a str) -> IResult<&'a str, &'a str, E> {
        move |input: &'a str| {
            recognize(separated_list1(
                whitespace_enclosed(one_of(",|")),
                parse_version_constraint_or_group(strictness),
<<<<<<< HEAD
            ))
            .parse(input)
=======
            ))(input)
>>>>>>> 1a0431de
        }
    }

    // Special case handling of `=*`, `=1.2.3`, or `=1*`
    fn parse_special_equality<'a, E: ParseError<&'a str> + ContextError<&'a str>>(
        input: &'a str,
    ) -> IResult<&'a str, &'a str, E> {
        // Matches ".*" or "*" but not "."
        let version_glob = terminated(opt(tag(".")), tag("*"));

        // Matches a version followed by an optional version glob
        let version_followed_by_glob = terminated(recognize_version(true), opt(version_glob));

        // Just matches the glob operator ("*")
        let just_star = tag("*");

        recognize(preceded(
            tag("="),
            alt((version_followed_by_glob, just_star)),
<<<<<<< HEAD
        ))
        .parse(input)
=======
        ))(input)
>>>>>>> 1a0431de
    }

    fn parse_version_and_build_separator<'a, E: ParseError<&'a str> + ContextError<&'a str>>(
        strictness: ParseStrictness,
    ) -> impl FnMut(&'a str) -> IResult<&'a str, &'a str, E> {
        move |input: &'a str| {
            if strictness == Lenient {
                terminated(parse_version_group(strictness), opt(one_of(" =")))(input)
            } else {
                terminated(parse_version_group(strictness), space0)(input)
            }
        }
    }

    match parse_version_and_build_separator(strictness)(input).finish() {
        Ok((rest, version)) => {
            let build_string = rest.trim();

            // Check validity of the build string
            if strictness == Strict
                && build_string.contains(|c: char| !c.is_alphanumeric() && c != '_' && c != '*')
            {
                return Err(ParseMatchSpecError::InvalidBuildString(
                    build_string.to_owned(),
                ));
            }

            Ok((
                version.trim(),
                build_string.is_empty().not().then_some(build_string),
            ))
        }
<<<<<<< HEAD
        Err(nom_language::error::VerboseError { .. }) => Err(
            ParseMatchSpecError::InvalidVersionAndBuild(input.to_string()),
        ),
=======
        Err(nom::error::VerboseError { .. }) => Err(ParseMatchSpecError::InvalidVersionAndBuild(
            input.to_string(),
        )),
>>>>>>> 1a0431de
    }
}
/// Parse version and build string.
fn parse_version_and_build(
    input: &str,
    strictness: ParseStrictness,
) -> Result<(Option<VersionSpec>, Option<StringMatcher>), ParseMatchSpecError> {
    if input.find('[').is_some() {
        return Err(ParseMatchSpecError::MultipleBracketSectionsNotAllowed);
    }

    let (version_str, build_str) = split_version_and_build(input, strictness)?;

    let version_str = if version_str.find(char::is_whitespace).is_some() {
        Cow::Owned(version_str.replace(char::is_whitespace, ""))
    } else {
        Cow::Borrowed(version_str)
    };

    // Under certain circumstances we strip the `=` or `==` parts of the version
    // string. See the function for more info.
    let version_str = optionally_strip_equals(&version_str, build_str, strictness);

    // Parse the version spec
    let version = Some(
        VersionSpec::from_str(version_str.as_ref(), strictness)
            .map_err(ParseMatchSpecError::InvalidVersionSpec)?,
    );

    // Parse the build string
    let mut build = None;
    if let Some(build_str) = build_str {
        build = Some(StringMatcher::from_str(build_str)?);
    }

    Ok((version, build))
}

impl FromStr for NamelessMatchSpec {
    type Err = ParseMatchSpecError;

    fn from_str(input: &str) -> Result<Self, Self::Err> {
        Self::from_str(input, Lenient)
    }
}

impl NamelessMatchSpec {
    /// Parses a [`NamelessMatchSpec`] from a string with a given strictness.
    pub fn from_str(input: &str, strictness: ParseStrictness) -> Result<Self, ParseMatchSpecError> {
        // Strip off brackets portion
        let (input, brackets) = strip_brackets(input.trim())?;
        let input = input.trim();

        // Parse url or path spec
        if let Some(url) = parse_url_like(input)? {
            return Ok(NamelessMatchSpec {
                url: Some(url),
                ..NamelessMatchSpec::default()
            });
        }

        let mut match_spec =
            parse_bracket_vec_into_components(brackets, NamelessMatchSpec::default(), strictness)?;

        // 5. Strip of ':' to find channel and namespace
        // This assumes the [*] portions is stripped off, and then strip reverse to
        // ignore the first colon As that might be in the channel url.
        let mut input_split = input.rsplitn(3, ':').fuse();
        let input = input_split.next().unwrap_or("");
        let namespace = input_split.next();
        let channel_str = input_split.next();

        match_spec.namespace = namespace
            .map(str::trim)
            .filter(|namespace| !namespace.is_empty())
            .map(ToOwned::to_owned)
            .or(match_spec.namespace);

        if let Some(channel_str) = channel_str {
            let (channel, subdir) = parse_channel_and_subdir(channel_str)?;
            match_spec.channel = match_spec.channel.or(channel.map(Arc::new));
            match_spec.subdir = match_spec.subdir.or(subdir);
        }

        // Get the version and optional build string
        if !input.is_empty() {
            let (version, build) = parse_version_and_build(input, strictness)?;
            if strictness == Strict {
                if match_spec.version.is_some() && version.is_some() {
                    return Err(ParseMatchSpecError::MultipleValueForKey(
                        "version".to_owned(),
                    ));
                }

                if match_spec.build.is_some() && build.is_some() {
                    return Err(ParseMatchSpecError::MultipleValueForKey("build".to_owned()));
                }
            }
            match_spec.version = match_spec.version.or(version);
            match_spec.build = match_spec.build.or(build);
        }

        Ok(match_spec)
    }
}

/// Parse channel and subdir from a string.
fn parse_channel_and_subdir(
    input: &str,
) -> Result<(Option<Channel>, Option<String>), ParseMatchSpecError> {
    let channel_config = ChannelConfig::default_with_root_dir(
        std::env::current_dir().expect("Could not get current directory"),
    );

    if let Some((channel, subdir)) = input.rsplit_once('/') {
        // If the subdir is a platform, we assume the channel has a subdir
        if Platform::from_str(subdir).is_ok() {
            return Ok((
                Some(Channel::from_str(channel, &channel_config)?),
                Some(subdir.to_string()),
            ));
        }
    }
    Ok((Some(Channel::from_str(input, &channel_config)?), None))
}

/// Parses a conda match spec.
/// This is based on: <https://github.com/conda/conda/blob/master/conda/models/match_spec.py#L569>
fn matchspec_parser(
    input: &str,
    strictness: ParseStrictness,
) -> Result<MatchSpec, ParseMatchSpecError> {
    // Step 1. Strip '#' and `if` statement
    let (input, _comment) = strip_comment(input);
    let (input, _if_clause) = strip_if(input);

    // 2. Strip off brackets portion
    let (input, brackets) = strip_brackets(input.trim())?;
    let mut nameless_match_spec =
        parse_bracket_vec_into_components(brackets, NamelessMatchSpec::default(), strictness)?;

    // 3. Strip off parens portion
    // TODO: What is this? I've never seen it

    // 4. Parse as url
    if nameless_match_spec.url.is_none() {
        if let Some(url) = parse_url_like(&input)? {
            let archive = ArchiveIdentifier::try_from_url(&url);
            let name = archive.and_then(|a| a.try_into().ok());

            // TODO: This should also work without a proper name from the url filename
            if name.is_none() {
                return Err(ParseMatchSpecError::MissingPackageName);
            }

            // Only return the 'url' and 'name' to avoid miss parsing the rest of the
            // information. e.g. when a version is provided in the url is not the
            // actual version this might be a problem when solving.
            return Ok(MatchSpec {
                url: Some(url),
                name,
                ..MatchSpec::default()
            });
        }
    }

    // 5. Strip of ':' to find channel and namespace
    // This assumes the [*] portions is stripped off, and then strip reverse to
    // ignore the first colon As that might be in the channel url.
    let mut input_split = input.rsplitn(3, ':').fuse();
    let input = input_split.next().unwrap_or("");
    let namespace = input_split.next();
    let channel_str = input_split.next();

    nameless_match_spec.namespace = namespace
        .map(str::trim)
        .filter(|namespace| !namespace.is_empty())
        .map(ToOwned::to_owned)
        .or(nameless_match_spec.namespace);

    if let Some(channel_str) = channel_str {
        let (channel, subdir) = parse_channel_and_subdir(channel_str)?;
        nameless_match_spec.channel = nameless_match_spec.channel.or(channel.map(Arc::new));
        nameless_match_spec.subdir = nameless_match_spec.subdir.or(subdir);
    }

    // Step 6. Strip off the package name from the input
    let (name, input) = strip_package_name(input)?;
    let mut match_spec = MatchSpec::from_nameless(nameless_match_spec, name);

    // Step 7. Otherwise, sort our version + build
    let input = input.trim();
    if !input.is_empty() {
        let (version, build) = parse_version_and_build(input, strictness)?;
        if strictness == Strict {
            if match_spec.version.is_some() && version.is_some() {
                return Err(ParseMatchSpecError::MultipleValueForKey(
                    "version".to_owned(),
                ));
            }

            if match_spec.build.is_some() && build.is_some() {
                return Err(ParseMatchSpecError::MultipleValueForKey("build".to_owned()));
            }
        }
        match_spec.version = match_spec.version.or(version);
        match_spec.build = match_spec.build.or(build);
    }

    Ok(match_spec)
}

/// HERE BE DRAGONS!
///
/// In some circumstances we strip the `=` or `==` parts of the version string.
/// This is for conda legacy reasons. This function implements that behavior and
/// returns the stripped/updated version.
///
/// Most of this is only done in lenient mode. In strict mode we don't do any of
/// this.
fn optionally_strip_equals<'a>(
    version_str: &'a str,
    build_str: Option<&str>,
    strictness: ParseStrictness,
) -> Cow<'a, str> {
    // If the version doesn't start with `=` then don't strip anything.
    let Some(version_without_equals) = version_str.strip_prefix('=') else {
        return version_str.into();
    };

    // If we are not in lenient mode then stop processing at this point. Any other
    // special case parsing behavior is only part of lenient mode parsing.
    if strictness != Lenient {
        return version_str.into();
    }

    // In lenient mode we have special case handling of version strings that start
    // with `==`. If the version starts with `==` and the build string is none
    // we strip the `==` part.
    //
    // This results in versions like `==1.0.*.*` being parsed as `1.0.*`.
    // `==1.0.*.*` is considered a regex pattern and therefor not supported, but
    // `1.0.*.*` is parsed as `1.0.*` in lenient mode. This is all very
    // confusing and weird and is therefor only enabled in lenient parsing mode.
    if let (Some(version_without_equals_equals), None) =
        (version_without_equals.strip_prefix('='), build_str)
    {
        return version_without_equals_equals.into();
    }

    // Check if this version is part of a grouping or not. E.g. `2|>3|=4`
    let is_grouping = version_without_equals.contains(['=', ',', '|']);
    if is_grouping {
        // If the version string forms a group we leave it untouched.
        return version_str.into();
    }

    // If the version is not part of a grouping and doesn't end in a `*` and there
    // is no build string then we add a `*`.
    if build_str.is_none() && !version_without_equals.ends_with('*') {
        format!("{version_without_equals}*").into()
    } else {
        // Otherwise if it is not part of a group we simply remove the `=` without
        // adding the `*`.
        version_without_equals.into()
    }
}

#[cfg(test)]
mod tests {
    use std::{str::FromStr, sync::Arc};

    use assert_matches::assert_matches;
    use indexmap::IndexMap;
    use rattler_digest::{parse_digest_from_hex, Md5, Sha256};
    use rstest::rstest;
    use serde::Serialize;
    use smallvec::smallvec;
    use url::Url;

    use super::{
        parse_channel_and_subdir, split_version_and_build, strip_brackets, strip_package_name,
        BracketVec, MatchSpec, ParseMatchSpecError,
    };
    #[cfg(feature = "experimental_extras")]
    use crate::match_spec::parse::parse_extras;
    use crate::{
        match_spec::parse::parse_bracket_list, BuildNumberSpec, Channel, ChannelConfig,
        NamelessMatchSpec, ParseChannelError, ParseStrictness, ParseStrictness::*, Version,
        VersionSpec,
    };

    fn channel_config() -> ChannelConfig {
        ChannelConfig::default_with_root_dir(
            std::env::current_dir().expect("Could not get current directory"),
        )
    }

    #[test]
    fn test_strip_brackets() {
        let result = strip_brackets(r#"bla [version="1.2.3"]"#).unwrap();
        assert_eq!(result.0, "bla ");
        let expected: BracketVec<'_> = smallvec![("version", "1.2.3")];
        assert_eq!(result.1, expected);

        let result = strip_brackets(r#"bla [version='1.2.3']"#).unwrap();
        assert_eq!(result.0, "bla ");
        let expected: BracketVec<'_> = smallvec![("version", "1.2.3")];
        assert_eq!(result.1, expected);

        let result = strip_brackets(r#"bla [version=1]"#).unwrap();
        assert_eq!(result.0, "bla ");
        let expected: BracketVec<'_> = smallvec![("version", "1")];
        assert_eq!(result.1, expected);

        let result = strip_brackets(r#"conda-forge::bla[version=1]"#).unwrap();
        assert_eq!(result.0, "conda-forge::bla");
        let expected: BracketVec<'_> = smallvec![("version", "1")];
        assert_eq!(result.1, expected);

        let result = strip_brackets(r#"bla [version="1.2.3", build_number=1]"#).unwrap();
        assert_eq!(result.0, "bla ");
        let expected: BracketVec<'_> = smallvec![("version", "1.2.3"), ("build_number", "1")];
        assert_eq!(result.1, expected);
    }

    #[test]
    fn test_split_version_and_build() {
        assert_matches!(
            split_version_and_build("2.7|>=3.6", Lenient),
            Ok(("2.7|>=3.6", None))
        );

        assert_matches!(
            split_version_and_build("==1.0=py27_0", Lenient),
            Ok(("==1.0", Some("py27_0")))
        );
        assert_matches!(
            split_version_and_build("=*=cuda", Lenient),
            Ok(("=*", Some("cuda")))
        );
        assert_matches!(
            split_version_and_build("=1.2.3 0", Lenient),
            Ok(("=1.2.3", Some("0")))
        );
        assert_matches!(
            split_version_and_build("1.2.3=0", Lenient),
            Ok(("1.2.3", Some("0")))
        );
        assert_matches!(
            split_version_and_build(">=1.0 , < 2.0 py34_0", Lenient),
            Ok((">=1.0 , < 2.0", Some("py34_0")))
        );
        assert_matches!(
            split_version_and_build(">=1.0 , < 2.0 =py34_0", Lenient),
            Ok((">=1.0 , < 2.0", Some("=py34_0")))
        );
        assert_matches!(
            split_version_and_build("=1.2.3 ", Lenient),
            Ok(("=1.2.3", None))
        );
        assert_matches!(
            split_version_and_build(">1.8,<2|==1.7", Lenient),
            Ok((">1.8,<2|==1.7", None))
        );
        assert_matches!(
            split_version_and_build("* openblas_0", Lenient),
            Ok(("*", Some("openblas_0")))
        );
        assert_matches!(
            split_version_and_build("* *", Lenient),
            Ok(("*", Some("*")))
        );
        assert_matches!(
            split_version_and_build(">=1!164.3095,<1!165", Lenient),
            Ok((">=1!164.3095,<1!165", None))
        );

        assert_matches!(
            split_version_and_build("==1!164.3095,<1!165=py27_0", Strict),
            Err(ParseMatchSpecError::InvalidBuildString(_))
        );

        assert_matches!(
            split_version_and_build("3.8.* *_cpython", Lenient),
            Ok(("3.8.*", Some("*_cpython")))
        );
        assert_matches!(
            split_version_and_build("3.8.* *_cpython", Strict),
            Ok(("3.8.*", Some("*_cpython")))
        );
    }

    #[test]
    fn test_nameless_match_spec() {
        insta::assert_yaml_snapshot!([
            NamelessMatchSpec::from_str("3.8.* *_cpython", Strict).unwrap(),
            NamelessMatchSpec::from_str("==1.0 py27_0[fn=\"bla\"]", Strict).unwrap(),
            NamelessMatchSpec::from_str("=1.0 py27_0", Strict).unwrap(),
            NamelessMatchSpec::from_str("*cpu*", Strict).unwrap(),
            // the next two tests are a bit weird, the version is `foobar` and the channel is `conda-forge`
            NamelessMatchSpec::from_str("conda-forge::==foobar", Strict).unwrap(),
            NamelessMatchSpec::from_str("==foobar[channel=conda-forge]", Strict).unwrap(),
            NamelessMatchSpec::from_str("* [build=foo]", Strict).unwrap(),
            NamelessMatchSpec::from_str(">=1.2[build=foo]", Strict).unwrap(),
            NamelessMatchSpec::from_str("[version='>=1.2', build=foo]", Strict).unwrap(),
        ],
        @r###"
        - version: 3.8.*
          build: "*_cpython"
        - version: "==1.0"
          build: py27_0
          file_name: bla
        - version: 1.0.*
          build: py27_0
        - version: "*"
          build: cpu*
        - version: "==foobar"
          channel:
            base_url: "https://conda.anaconda.org/conda-forge"
            name: conda-forge
        - version: "==foobar"
          channel:
            base_url: "https://conda.anaconda.org/conda-forge"
            name: conda-forge
        - version: "*"
          build: foo
        - version: ">=1.2"
          build: foo
        - version: ">=1.2"
          build: foo
        "###);
    }

    #[test]
    fn test_match_spec_more() {
        let spec = MatchSpec::from_str("conda-forge::foo[version=\"1.0.*\"]", Strict).unwrap();
        assert_eq!(spec.name, Some("foo".parse().unwrap()));
        assert_eq!(
            spec.version,
            Some(VersionSpec::from_str("1.0.*", Strict).unwrap())
        );
        assert_eq!(
            spec.channel,
            Some(
                Channel::from_str("conda-forge", &channel_config())
                    .map(Arc::new)
                    .unwrap()
            )
        );

        let spec = MatchSpec::from_str("conda-forge::foo[version=1.0.*]", Strict).unwrap();
        assert_eq!(spec.name, Some("foo".parse().unwrap()));
        assert_eq!(
            spec.version,
            Some(VersionSpec::from_str("1.0.*", Strict).unwrap())
        );
        assert_eq!(
            spec.channel,
            Some(
                Channel::from_str("conda-forge", &channel_config())
                    .map(Arc::new)
                    .unwrap()
            )
        );

        let spec = MatchSpec::from_str(
            r#"conda-forge::foo[version=1.0.*, build_number=">6"]"#,
            Strict,
        )
        .unwrap();
        assert_eq!(spec.name, Some("foo".parse().unwrap()));
        assert_eq!(
            spec.version,
            Some(VersionSpec::from_str("1.0.*", Strict).unwrap())
        );
        assert_eq!(
            spec.channel,
            Some(
                Channel::from_str("conda-forge", &channel_config())
                    .map(Arc::new)
                    .unwrap()
            )
        );
        assert_eq!(
            spec.build_number,
            Some(BuildNumberSpec::from_str(">6").unwrap())
        );
    }

    #[test]
    fn test_nameless_url() {
        let url_str =
            "https://conda.anaconda.org/conda-forge/linux-64/py-rattler-0.6.1-py39h8169da8_0.conda";
        let url = Url::parse(url_str).unwrap();
        let spec1 = NamelessMatchSpec::from_str(url_str, Strict).unwrap();
        assert_eq!(spec1.url, Some(url.clone()));

        let spec_with_brackets =
            NamelessMatchSpec::from_str(format!("[url={url_str}]").as_str(), Strict).unwrap();
        assert_eq!(spec_with_brackets.url, Some(url));
    }

    #[test]
    fn test_nameless_url_path() {
        // Windows
        let win_path_str = "C:\\Users\\user\\conda-bld\\linux-64\\foo-1.0-py27_0.tar.bz2";
        let spec = NamelessMatchSpec::from_str(win_path_str, Strict).unwrap();
        let win_path = file_url::file_path_to_url(win_path_str).unwrap();
        assert_eq!(spec.url, Some(win_path.clone()));

        let spec_with_brackets =
            NamelessMatchSpec::from_str(format!("[url={win_path_str}]").as_str(), Strict).unwrap();
        assert_eq!(spec_with_brackets.url, Some(win_path));

        // Unix
        let unix_path_str = "/users/user/conda-bld/linux-64/foo-1.0-py27_0.tar.bz2";
        let spec = NamelessMatchSpec::from_str(unix_path_str, Strict).unwrap();
        let unix_path = file_url::file_path_to_url(unix_path_str).unwrap();
        assert_eq!(spec.url, Some(unix_path.clone()));

        let spec_with_brackets =
            NamelessMatchSpec::from_str(format!("[url={unix_path_str}]").as_str(), Strict).unwrap();
        assert_eq!(spec_with_brackets.url, Some(unix_path));
    }

    #[test]
    fn test_hash_spec() {
        let spec = MatchSpec::from_str("conda-forge::foo[md5=1234567890]", Strict);
        assert_matches!(spec, Err(ParseMatchSpecError::InvalidHashDigest));

        let spec = MatchSpec::from_str("conda-forge::foo[sha256=1234567890]", Strict);
        assert_matches!(spec, Err(ParseMatchSpecError::InvalidHashDigest));

        let spec = MatchSpec::from_str("conda-forge::foo[sha256=315f5bdb76d078c43b8ac0064e4a0164612b1fce77c869345bfc94c75894edd3]", Strict).unwrap();
        assert_eq!(
            spec.sha256,
            Some(
                parse_digest_from_hex::<Sha256>(
                    "315f5bdb76d078c43b8ac0064e4a0164612b1fce77c869345bfc94c75894edd3"
                )
                .unwrap()
            )
        );

        let spec = MatchSpec::from_str(
            "conda-forge::foo[md5=8b1a9953c4611296a827abf8c47804d7]",
            Strict,
        )
        .unwrap();
        assert_eq!(
            spec.md5,
            Some(parse_digest_from_hex::<Md5>("8b1a9953c4611296a827abf8c47804d7").unwrap())
        );
    }

    #[test]
    fn test_parse_bracket_list() {
        assert_eq!(
            parse_bracket_list("[version=1.0.1]").unwrap().as_ref(),
            &[("version", "1.0.1")]
        );
        assert_eq!(
            parse_bracket_list("[version='1.0.1']").unwrap().as_ref(),
            &[("version", "1.0.1")]
        );
        assert_eq!(
            parse_bracket_list("[version=\"1.0.1\"]").unwrap().as_ref(),
            &[("version", "1.0.1")]
        );

        assert_eq!(
            parse_bracket_list("[version=1.0.1, build=3]")
                .unwrap()
                .as_ref(),
            &[("version", "1.0.1"), ("build", "3")]
        );
        assert_eq!(
            parse_bracket_list("[version='1.0.1', build=3]")
                .unwrap()
                .as_ref(),
            &[("version", "1.0.1"), ("build", "3")]
        );
        assert_eq!(
            parse_bracket_list("[version=\"1.0.1\", build=3]")
                .unwrap()
                .as_ref(),
            &[("version", "1.0.1"), ("build", "3")]
        );

        assert_eq!(
            parse_bracket_list("[build=\"py2*\"]").unwrap().as_ref(),
            &[("build", "py2*")]
        );

        assert_eq!(
            parse_bracket_list("[build=py2*]").unwrap().as_ref(),
            &[("build", "py2*")]
        );

        assert_eq!(
            parse_bracket_list("[version=\"1.3,2.0\"]")
                .unwrap()
                .as_ref(),
            &[("version", "1.3,2.0")]
        );
    }

    #[rstest]
    #[case::lenient(Lenient)]
    #[case::strict(Strict)]
    fn test_from_str(#[case] strictness: ParseStrictness) {
        #[derive(Serialize)]
        #[serde(untagged)]
        enum MatchSpecOrError {
            Error { error: String },
            MatchSpec(Box<MatchSpec>),
        }

        // A list of matchspecs to parse.
        // Please keep this list sorted.
        let specs = [
            "blas *.* mkl",
            "C:\\Users\\user\\conda-bld\\linux-64\\foo-1.0-py27_0.tar.bz2",
            "foo=1.0=py27_0",
            "foo==1.0=py27_0",
            "https://conda.anaconda.org/conda-forge/linux-64/py-rattler-0.6.1-py39h8169da8_0.conda",
            "https://repo.prefix.dev/ruben-arts/linux-64/boost-cpp-1.78.0-h75c5d50_1.tar.bz2",
            "python 3.8.* *_cpython",
            "pytorch=*=cuda*",
            "x264 >=1!164.3095,<1!165",
            "/home/user/conda-bld/linux-64/foo-1.0-py27_0.tar.bz2",
            "conda-forge::foo[version=1.0.*]",
            "conda-forge::foo[version=1.0.*, build_number=\">6\"]",
            "python ==2.7.*.*|>=3.6",
            "python=3.9",
            "python=*",
            "https://software.repos.intel.com/python/conda::python[version=3.9]",
            "https://c.com/p/conda/linux-64::python[version=3.9]",
            "https://c.com/p/conda::python[version=3.9, subdir=linux-64]",
            // subdir in brackets take precedence
            "conda-forge/linux-32::python[version=3.9, subdir=linux-64]",
            "conda-forge/linux-32::python ==3.9[subdir=linux-64, build_number=\"0\"]",
            "python ==3.9[channel=conda-forge]",
            "python ==3.9[channel=conda-forge/linux-64]",
            "rust ~=1.2.3",
            "~/channel/dir::package",
            "~\\windows_channel::package",
            "./relative/channel::package",
            "python[channel=https://conda.anaconda.org/python/conda,version=3.9]",
            "channel/win-64::foobar[channel=conda-forge, subdir=linux-64]",
            // Issue #1004
            "numpy>=2.*.*",
            // Pixi issue 3922
            "bird_tool_utils_python =0.*,>=0.4.1",
        ];

        let evaluated: IndexMap<_, _> = specs
            .iter()
            .map(|spec| {
                (
                    spec,
                    MatchSpec::from_str(spec, strictness).map_or_else(
                        |err| MatchSpecOrError::Error {
                            error: err.to_string(),
                        },
                        |err| MatchSpecOrError::MatchSpec(Box::new(err)),
                    ),
                )
            })
            .collect();

        // Strip absolute paths to this crate from the channels for testing
        let crate_root = env!("CARGO_MANIFEST_DIR");
        let crate_path = Url::from_directory_path(std::path::Path::new(crate_root)).unwrap();
        let home = Url::from_directory_path(dirs::home_dir().unwrap()).unwrap();
        insta::with_settings!({filters => vec![
            (crate_path.as_str(), "file://<CRATE>/"),
            (home.as_str(), "file://<HOME>/"),
        ]}, {
            insta::assert_yaml_snapshot!(
            format!("test_from_string_{strictness:?}"),
            evaluated
        );
        });
    }

    #[rstest]
    #[case::lenient(Lenient)]
    #[case::strict(Strict)]
    fn test_nameless_from_str(#[case] strictness: ParseStrictness) {
        #[derive(Serialize)]
        #[serde(untagged)]
        enum NamelessSpecOrError {
            Error { error: String },
            Spec(Box<NamelessMatchSpec>),
        }

        // A list of matchspecs to parse.
        // Please keep this list sorted.
        let specs = [
            "2.7|>=3.6",
            "https://conda.anaconda.org/conda-forge/linux-64/_libgcc_mutex-0.1-conda_forge.tar.bz2",
            "~=1.2.3",
            "*.* mkl",
            "C:\\Users\\user\\conda-bld\\linux-64\\foo-1.0-py27_0.tar.bz2",
            "=1.0=py27_0",
            "==1.0=py27_0",
            "https://conda.anaconda.org/conda-forge/linux-64/py-rattler-0.6.1-py39h8169da8_0.conda",
            "https://repo.prefix.dev/ruben-arts/linux-64/boost-cpp-1.78.0-h75c5d50_1.tar.bz2",
            "3.8.* *_cpython",
            "=*=cuda*",
            ">=1!164.3095,<1!165",
            "/home/user/conda-bld/linux-64/foo-1.0-py27_0.tar.bz2",
            "[version=1.0.*]",
            "[version=1.0.*, build_number=\">6\"]",
            "==2.7.*.*|>=3.6",
            "3.9",
            "*",
            "[version=3.9]",
            "[version=3.9]",
            "[version=3.9, subdir=linux-64]",
            // subdir in brackets take precedence
            "[version=3.9, subdir=linux-64]",
            "==3.9[subdir=linux-64, build_number=\"0\"]",
            // Issue #1004
            ">=2.*.*",
        ];

        let evaluated: IndexMap<_, _> = specs
            .iter()
            .map(|spec| {
                (
                    spec,
                    NamelessMatchSpec::from_str(spec, strictness).map_or_else(
                        |err| NamelessSpecOrError::Error {
                            error: err.to_string(),
                        },
                        |err| NamelessSpecOrError::Spec(Box::new(err)),
                    ),
                )
            })
            .collect();
        insta::assert_yaml_snapshot!(
            format!("test_nameless_from_string_{strictness:?}"),
            evaluated
        );
    }

    #[test]
    fn test_invalid_bracket() {
        assert_matches!(
            strip_brackets(r#"bla [version="1.2.3", build_number=]"#),
            Err(ParseMatchSpecError::InvalidBracket)
        );
        assert_matches!(
            strip_brackets(r#"bla [version="1.2.3, build_number=1]"#),
            Err(ParseMatchSpecError::InvalidBracket)
        );
    }

    #[test]
    fn test_invalid_bracket_key() {
        let _unknown_key = String::from("unknown");
        let spec = MatchSpec::from_str("conda-forge::foo[unknown=1.0.*]", Strict);
        assert_matches!(
            spec,
            Err(ParseMatchSpecError::InvalidBracketKey(_unknown_key))
        );
    }

    #[test]
    fn test_invalid_channel_name() {
        let spec = MatchSpec::from_str("conda-forge::::foo[version=\"1.0.*\"]", Strict);
        assert_matches!(
            spec,
            Err(ParseMatchSpecError::ParseChannelError(
                ParseChannelError::InvalidName(_)
            ))
        );

        let spec = MatchSpec::from_str("conda-forge\\::foo[version=\"1.0.*\"]", Strict);
        assert_matches!(
            spec,
            Err(ParseMatchSpecError::ParseChannelError(
                ParseChannelError::InvalidName(_)
            ))
        );
    }

    #[test]
    fn test_missing_package_name() {
        let package_name = strip_package_name("");
        assert_matches!(package_name, Err(ParseMatchSpecError::MissingPackageName));
    }

    #[test]
    fn test_empty_namespace() {
        let spec = MatchSpec::from_str("conda-forge::foo", Strict).unwrap();
        assert!(spec.namespace.is_none());
    }

    #[test]
    fn test_namespace() {
        // Test with url channel and url in brackets
        let spec = MatchSpec::from_str(
            "https://a.b.c/conda-forge:namespace:foo[url=https://a.b/c/d/p-1-b_0.conda]",
            Strict,
        )
        .unwrap();
        assert_eq!(spec.namespace, Some("namespace".to_owned()));
        assert_eq!(spec.name, Some("foo".parse().unwrap()));
        assert_eq!(spec.channel.unwrap().name(), "conda-forge");
        assert_eq!(
            spec.url,
            Some(Url::parse("https://a.b/c/d/p-1-b_0.conda").unwrap())
        );
    }

    #[test]
    fn test_parsing_url() {
        let spec = MatchSpec::from_str(
            "https://conda.anaconda.org/conda-forge/linux-64/py-rattler-0.6.1-py39h8169da8_0.conda",
            Strict,
        )
        .unwrap();

        assert_eq!(spec.url, Some(Url::parse("https://conda.anaconda.org/conda-forge/linux-64/py-rattler-0.6.1-py39h8169da8_0.conda").unwrap()));
    }

    #[test]
    fn test_parsing_path() {
        let spec = MatchSpec::from_str(
            "C:\\Users\\user\\conda-bld\\linux-64\\foo-1.0-py27_0.tar.bz2",
            Strict,
        )
        .unwrap();
        assert_eq!(
            spec.url,
            Some(
                Url::parse("file://C:/Users/user/conda-bld/linux-64/foo-1.0-py27_0.tar.bz2")
                    .unwrap()
            )
        );

        let spec = MatchSpec::from_str(
            "/home/user/conda-bld/linux-64/foo-1.0-py27_0.tar.bz2",
            Strict,
        )
        .unwrap();

        assert_eq!(
            spec.url,
            Some(Url::parse("file:/home/user/conda-bld/linux-64/foo-1.0-py27_0.tar.bz2").unwrap())
        );
    }

    #[test]
    fn test_non_happy_url_parsing() {
        let spec = MatchSpec::from_str("C:\\Users\\user\\Downloads\\package", Strict).unwrap_err();
        assert_matches!(spec, ParseMatchSpecError::MissingPackageName);

        let spec = MatchSpec::from_str("/home/user/Downloads/package", Strict).unwrap_err();
        assert_matches!(spec, ParseMatchSpecError::MissingPackageName);

        let err = MatchSpec::from_str("https://username@", Strict).expect_err("Invalid url");
        assert_eq!(err.to_string(), "invalid package spec url");

        let err = MatchSpec::from_str("bla/bla", Strict)
            .expect_err("Should try to parse as name not url");
        assert_eq!(err.to_string(), "'bla/bla' is not a valid package name. Package names can only contain 0-9, a-z, A-Z, -, _, or .");
    }

    #[test]
    fn test_parsing_license() {
        let spec = MatchSpec::from_str("python[license=MIT]", Strict).unwrap();

        assert_eq!(spec.name, Some("python".parse().unwrap()));
        assert_eq!(spec.license, Some("MIT".into()));
    }

    #[test]
    fn test_issue_717() {
        assert_matches!(
            MatchSpec::from_str("ray[default,data] >=2.9.0,<3.0.0", Strict),
            Err(ParseMatchSpecError::InvalidPackageName(_))
        );
    }

    #[test]
    fn test_issue_736() {
        let ms1 = MatchSpec::from_str("python ==2.7.*.*|>=3.6", Lenient).expect("nameful");
        let ms2 = NamelessMatchSpec::from_str("==2.7.*.*|>=3.6", Lenient).expect("nameless");

        let (_, spec) = ms1.into_nameless();
        assert_eq!(spec, ms2);

        MatchSpec::from_str("python ==2.7.*.*|>=3.6", Strict).expect_err("nameful");
        NamelessMatchSpec::from_str("==2.7.*.*|>=3.6", Strict).expect_err("nameless");
    }

    #[test]
    fn test_parse_channel_subdir() {
        let test_cases = vec![
            ("conda-forge", Some("conda-forge"), None),
            (
                "conda-forge/linux-64",
                Some("conda-forge"),
                Some("linux-64"),
            ),
            (
                "conda-forge/label/test",
                Some("conda-forge/label/test"),
                None,
            ),
            (
                "conda-forge/linux-64/label/test",
                Some("conda-forge/linux-64/label/test"),
                None,
            ),
            ("*/linux-64", Some("*"), Some("linux-64")),
        ];

        for (input, expected_channel, expected_subdir) in test_cases {
            let (channel, subdir) = parse_channel_and_subdir(input).unwrap();
            assert_eq!(
                channel.unwrap(),
                Channel::from_str(expected_channel.unwrap(), &channel_config()).unwrap()
            );
            assert_eq!(subdir, expected_subdir.map(ToString::to_string));
        }
    }

    #[test]
    fn test_matchspec_to_string() {
        let mut specs: Vec<MatchSpec> =
            vec![MatchSpec::from_str("foo[version=1.0.*, build_number=\">6\"]", Strict).unwrap()];

        // complete matchspec to verify that we print all fields
        specs.push(MatchSpec {
            name: Some("foo".parse().unwrap()),
            version: Some(VersionSpec::from_str("1.0.*", Strict).unwrap()),
            build: "py27_0*".parse().ok(),
            build_number: Some(BuildNumberSpec::from_str(">=6").unwrap()),
            file_name: Some("foo-1.0-py27_0.tar.bz2".to_string()),
            extras: None,
            channel: Some(
                Channel::from_str("conda-forge", &channel_config())
                    .map(Arc::new)
                    .unwrap(),
            ),
            subdir: Some("linux-64".to_string()),
            namespace: Some("foospace".to_string()),
            md5: Some(parse_digest_from_hex::<Md5>("8b1a9953c4611296a827abf8c47804d7").unwrap()),
            sha256: Some(
                parse_digest_from_hex::<Sha256>(
                    "315f5bdb76d078c43b8ac0064e4a0164612b1fce77c869345bfc94c75894edd3",
                )
                .unwrap(),
            ),
            url: Some(
                Url::parse(
                    "https://conda.anaconda.org/conda-forge/linux-64/foo-1.0-py27_0.tar.bz2",
                )
                .unwrap(),
            ),
            license: Some("MIT".into()),
        });

        // insta check all the strings
        let vec_strings = specs.iter().map(ToString::to_string).collect::<Vec<_>>();
        insta::assert_debug_snapshot!(vec_strings);

        // parse back the strings and check if they are the same
        let parsed_specs = vec_strings
            .iter()
            .map(|s| MatchSpec::from_str(s, Strict).unwrap())
            .collect::<Vec<_>>();
        assert_eq!(specs, parsed_specs);
    }

    #[test]
    fn test_pixi_issue_3922() {
        let match_spec = MatchSpec::from_str(
            "bird_tool_utils_python =0.*,>=0.4.1",
            ParseStrictness::Lenient,
        )
        .unwrap();
        let version_spec = match_spec.version.unwrap();
        let version = Version::from_str("0.4.1").unwrap();
        assert!(version_spec.matches(&version))
    }

    #[cfg(feature = "experimental_extras")]
    #[test]
    fn test_simple_extras() {
        let spec = MatchSpec::from_str("foo[extras=[bar]]", Strict).unwrap();

        assert_eq!(spec.extras, Some(vec!["bar".to_string()]));
        assert!(MatchSpec::from_str("foo[extras=[bar,baz]", Strict).is_err());
    }

    #[cfg(feature = "experimental_extras")]
    #[test]
    fn test_multiple_extras() {
        let spec = MatchSpec::from_str("foo[extras=[bar,baz]]", Strict).unwrap();
        assert_eq!(
            spec.extras,
            Some(vec!["bar".to_string(), "baz".to_string()])
        );
    }

    #[cfg(feature = "experimental_extras")]
    #[test]
    fn test_parse_extras() {
        assert_eq!(
            parse_extras("bar,baz").unwrap(),
            vec!["bar".to_string(), "baz".to_string()]
        );
        assert_eq!(parse_extras("bar").unwrap(), vec!["bar".to_string()]);
        assert_eq!(
            parse_extras("bar, baz").unwrap(),
            vec!["bar".to_string(), "baz".to_string()]
        );
        assert!(parse_extras("[bar,baz]").is_err());
    }

    #[cfg(feature = "experimental_extras")]
    #[test]
    fn test_invalid_extras() {
        // Empty extras value
        assert!(MatchSpec::from_str("foo[extras=]", Strict).is_err());

        // Missing brackets around extras list
        assert!(MatchSpec::from_str("foo[extras=bar,baz]", Strict).is_err());

        // Trailing comma in extras list
        assert!(MatchSpec::from_str("foo[extras=[bar,]]", Strict).is_err());

        // Invalid characters in extras name
        assert!(MatchSpec::from_str("foo[extras=[bar!,baz]]", Strict).is_err());

        // Invalid characters in extras name
        println!(
            "{:?}",
            MatchSpec::from_str("foo[extras=[bar!,baz]]", Strict)
        );
        assert!(MatchSpec::from_str("foo[extras=[bar!,baz]]", Strict).is_err());

        // Empty extras item
        assert!(MatchSpec::from_str("foo[extras=[bar,,baz]]", Strict).is_err());

        // Missing closing bracket
        assert!(MatchSpec::from_str("foo[extras=[bar,baz", Strict).is_err());

        // Missing opening bracket
        assert!(MatchSpec::from_str("foo[extras=bar,baz]]", Strict).is_err());
    }
}<|MERGE_RESOLUTION|>--- conflicted
+++ resolved
@@ -8,11 +8,7 @@
     error::{context, ContextError, ParseError},
     multi::{separated_list0, separated_list1},
     sequence::{delimited, preceded, separated_pair, terminated},
-<<<<<<< HEAD
     Finish, IResult, Parser,
-=======
-    Finish, IResult,
->>>>>>> 1a0431de
 };
 use rattler_digest::{parse_digest_from_hex, Md5, Sha256};
 use smallvec::SmallVec;
@@ -154,13 +150,13 @@
 /// A parse combinator to filter whitespace if front and after another parser.
 fn whitespace_enclosed<'a, F, O, E: ParseError<&'a str>>(
     mut inner: F,
-) -> impl FnMut(&'a str) -> IResult<&'a str, O, E>
+) -> impl Parser<&'a str, Output = O, Error = E>
 where
-    F: FnMut(&'a str) -> IResult<&'a str, O, E>,
+    F: Parser<&'a str, Output = O, Error = E>,
 {
     move |input: &'a str| {
         let (input, _) = multispace0(input)?;
-        let (input, o2) = inner(input)?;
+        let (input, o2) = inner.parse(input)?;
         multispace0(input).map(|(i, _)| (i, o2))
     }
 }
@@ -172,12 +168,8 @@
         whitespace_enclosed(context(
             "key",
             take_while(|c: char| c.is_alphanumeric() || c == '_' || c == '-'),
-<<<<<<< HEAD
         ))
         .parse(input)
-=======
-        ))(input)
->>>>>>> 1a0431de
     }
 
     /// Parses a value in a bracket string.
@@ -190,27 +182,23 @@
                 delimited(char('['), take_until("]"), char(']')),
                 take_till1(|c| c == ',' || c == ']' || c == '\'' || c == '"'),
             )),
-<<<<<<< HEAD
         ))
         .parse(input)
-=======
-        ))(input)
->>>>>>> 1a0431de
     }
 
     /// Parses a `key=value` pair
     fn parse_key_value(input: &str) -> IResult<&str, (&str, &str)> {
-        separated_pair(parse_key, char('='), parse_value)(input)
+        separated_pair(parse_key, char('='), parse_value).parse(input)
     }
 
     /// Parses a list of `key=value` pairs separated by commas
     fn parse_key_value_list(input: &str) -> IResult<&str, Vec<(&str, &str)>> {
-        separated_list0(whitespace_enclosed(char(',')), parse_key_value)(input)
+        separated_list0(whitespace_enclosed(char(',')), parse_key_value).parse(input)
     }
 
     /// Parses an entire bracket string
     fn parse_bracket_list(input: &str) -> IResult<&str, Vec<(&str, &str)>> {
-        delimited(char('['), parse_key_value_list, char(']'))(input)
+        delimited(char('['), parse_key_value_list, char(']')).parse(input)
     }
 
     match parse_bracket_list(input).finish() {
@@ -254,19 +242,15 @@
             multispace0,
             take_while1(|c: char| c.is_alphanumeric() || c == '_' || c == '-'),
             multispace0,
-<<<<<<< HEAD
         )
         .parse(i)
-=======
-        )(i)
->>>>>>> 1a0431de
     }
 
     fn parse_features(i: &str) -> IResult<&str, Vec<String>> {
-        separated_list1(char(','), map(parse_feature_name, |s: &str| s.to_string()))(i)
-    }
-
-    match all_consuming(parse_features)(input).finish() {
+        separated_list1(char(','), map(parse_feature_name, |s: &str| s.to_string())).parse(i)
+    }
+
+    match all_consuming(parse_features).parse(input).finish() {
         Ok((_remaining, features)) => Ok(features),
         Err(_e) => Err(ParseMatchSpecError::InvalidBracket),
     }
@@ -411,7 +395,7 @@
     ) -> impl FnMut(&'a str) -> IResult<&'a str, &'a str, E> {
         move |input: &'a str| {
             if strictness == Lenient {
-                alt((parse_special_equality, recognize_constraint))(input)
+                alt((parse_special_equality, recognize_constraint)).parse(input)
             } else {
                 recognize_constraint(input)
             }
@@ -425,12 +409,8 @@
             alt((
                 delimited(tag("("), parse_version_group(strictness), tag(")")),
                 maybe_recognize_lenient_constraint(strictness),
-<<<<<<< HEAD
             ))
             .parse(input)
-=======
-            ))(input)
->>>>>>> 1a0431de
         }
     }
 
@@ -441,12 +421,8 @@
             recognize(separated_list1(
                 whitespace_enclosed(one_of(",|")),
                 parse_version_constraint_or_group(strictness),
-<<<<<<< HEAD
             ))
             .parse(input)
-=======
-            ))(input)
->>>>>>> 1a0431de
         }
     }
 
@@ -466,12 +442,8 @@
         recognize(preceded(
             tag("="),
             alt((version_followed_by_glob, just_star)),
-<<<<<<< HEAD
         ))
         .parse(input)
-=======
-        ))(input)
->>>>>>> 1a0431de
     }
 
     fn parse_version_and_build_separator<'a, E: ParseError<&'a str> + ContextError<&'a str>>(
@@ -479,9 +451,9 @@
     ) -> impl FnMut(&'a str) -> IResult<&'a str, &'a str, E> {
         move |input: &'a str| {
             if strictness == Lenient {
-                terminated(parse_version_group(strictness), opt(one_of(" =")))(input)
+                terminated(parse_version_group(strictness), opt(one_of(" ="))).parse(input)
             } else {
-                terminated(parse_version_group(strictness), space0)(input)
+                terminated(parse_version_group(strictness), space0).parse(input)
             }
         }
     }
@@ -504,15 +476,9 @@
                 build_string.is_empty().not().then_some(build_string),
             ))
         }
-<<<<<<< HEAD
         Err(nom_language::error::VerboseError { .. }) => Err(
             ParseMatchSpecError::InvalidVersionAndBuild(input.to_string()),
         ),
-=======
-        Err(nom::error::VerboseError { .. }) => Err(ParseMatchSpecError::InvalidVersionAndBuild(
-            input.to_string(),
-        )),
->>>>>>> 1a0431de
     }
 }
 /// Parse version and build string.
