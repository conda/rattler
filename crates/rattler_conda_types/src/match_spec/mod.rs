<<<<<<< HEAD
use crate::match_spec::flags::FlagMatcher;
=======
#[cfg(feature = "experimental_conditionals")]
use crate::match_spec::condition::MatchSpecCondition;
>>>>>>> 6c9f03d2
use crate::package::ArchiveIdentifier;
use crate::{
    build_spec::BuildNumberSpec, GenericVirtualPackage, PackageName, PackageRecord, RepoDataRecord,
    VersionSpec,
};
use itertools::Itertools;
use rattler_digest::{parse_digest_from_hex, Md5, Sha256};
use rattler_digest::{serde::SerializableHash, Md5Hash, Sha256Hash};
use serde::{Deserialize, Deserializer, Serialize};
use serde_with::{serde_as, skip_serializing_none};
use std::fmt::{Debug, Display, Formatter};
use std::hash::Hash;
use std::str::FromStr;
use std::sync::Arc;
use url::Url;

use crate::Channel;
use crate::ChannelConfig;

<<<<<<< HEAD
pub mod flags;
=======
#[cfg(feature = "experimental_conditionals")]
pub mod condition;
>>>>>>> 6c9f03d2
pub mod matcher;
pub mod parse;

use matcher::StringMatcher;

/// A [`MatchSpec`] is, fundamentally, a query language for conda packages. Any of the fields that
/// comprise a [`crate::PackageRecord`] can be used to compose a [`MatchSpec`].
///
/// [`MatchSpec`] can be composed with keyword arguments, where keys are any of the
/// attributes of [`crate::PackageRecord`]. Values for keyword arguments are the exact
/// values the attribute should match against. Many fields can also be matched against non-exact
/// values -- by including wildcard `*` and `>`/`<` ranges--where supported. Any non-specified field
/// is the equivalent of a full wildcard match.
///
/// MatchSpecs can also be composed using a single positional argument, with optional
/// keyword arguments. Keyword arguments also override any conflicting information provided in
/// the positional argument. Conda has historically had several string representations for equivalent
/// MatchSpecs.
///
/// A series of rules are now followed for creating the canonical string representation of a
/// MatchSpec instance. The canonical string representation can generically be
/// represented by
///
/// (channel(/subdir):(namespace):)name(version(build))[key1=value1,key2=value2]
///
/// where `()` indicate optional fields.
///
/// The rules for constructing a canonical string representation are:
///
/// 1. `name` (i.e. "package name") is required, but its value can be '*'. Its position is always
///    outside the key-value brackets.
/// 2. If `version` is an exact version, it goes outside the key-value brackets and is prepended
///    by `==`. If `version` is a "fuzzy" value (e.g. `1.11.*`), it goes outside the key-value
///    brackets with the `.*` left off and is prepended by `=`. Otherwise `version` is included
///    inside key-value brackets.
/// 3. If `version` is an exact version, and `build` is an exact value, `build` goes outside
///    key-value brackets prepended by a `=`.  Otherwise, `build` goes inside key-value brackets.
///    `build_string` is an alias for `build`.
/// 4. The `namespace` position is being held for a future feature. It is currently ignored.
/// 5. If `channel` is included and is an exact value, a `::` separator is used between `channel`
///    and `name`.  `channel` can either be a canonical channel name or a channel url.  In the
///    canonical string representation, the canonical channel name will always be used.
/// 6. If `channel` is an exact value and `subdir` is an exact value, `subdir` is appended to
///    `channel` with a `/` separator.  Otherwise, `subdir` is included in the key-value brackets.
/// 7. Key-value brackets can be delimited by comma, space, or comma+space.  Value can optionally
///    be wrapped in single or double quotes, but must be wrapped if `value` contains a comma,
///    space, or equal sign.  The canonical format uses comma delimiters and single quotes.
/// 8. When constructing a `MatchSpec` instance from a string, any key-value pair given
///    inside the key-value brackets overrides any matching parameter given outside the brackets.
///
/// When `MatchSpec` attribute values are simple strings, the are interpreted using the
/// following conventions:
///   - If the string begins with `^` and ends with `$`, it is converted to a regex.
///   - If the string contains an asterisk (`*`), it is transformed from a glob to a regex.
///   - Otherwise, an exact match to the string is sought.
///
/// # Examples:
///
/// ```rust
/// use rattler_conda_types::{MatchSpec, VersionSpec, StringMatcher, PackageName, Channel, ChannelConfig, ParseStrictness::*};
/// use std::str::FromStr;
/// use std::sync::Arc;
///
/// let channel_config = ChannelConfig::default_with_root_dir(std::env::current_dir().unwrap());
/// let spec = MatchSpec::from_str("foo 1.0.* py27_0", Strict).unwrap();
/// assert_eq!(spec.name, Some(PackageName::new_unchecked("foo")));
/// assert_eq!(spec.version, Some(VersionSpec::from_str("1.0.*", Strict).unwrap()));
/// assert_eq!(spec.build, Some(StringMatcher::from_str("py27_0").unwrap()));
///
/// let spec = MatchSpec::from_str("foo ==1.0 py27_0", Strict).unwrap();
/// assert_eq!(spec.name, Some(PackageName::new_unchecked("foo")));
/// assert_eq!(spec.version, Some(VersionSpec::from_str("==1.0", Strict).unwrap()));
/// assert_eq!(spec.build, Some(StringMatcher::from_str("py27_0").unwrap()));
///
/// let spec = MatchSpec::from_str(r#"conda-forge::foo[version="1.0.*"]"#, Strict).unwrap();
/// assert_eq!(spec.name, Some(PackageName::new_unchecked("foo")));
/// assert_eq!(spec.version, Some(VersionSpec::from_str("1.0.*", Strict).unwrap()));
/// assert_eq!(spec.channel, Some(Channel::from_str("conda-forge", &channel_config).map(|channel| Arc::new(channel)).unwrap()));
///
/// let spec = MatchSpec::from_str(r#"conda-forge::foo >=1.0[subdir="linux-64"]"#, Strict).unwrap();
/// assert_eq!(spec.name, Some(PackageName::new_unchecked("foo")));
/// assert_eq!(spec.version, Some(VersionSpec::from_str(">=1.0", Strict).unwrap()));
/// assert_eq!(spec.channel, Some(Channel::from_str("conda-forge", &channel_config).map(|channel| Arc::new(channel)).unwrap()));
/// assert_eq!(spec.subdir, Some("linux-64".to_string()));
/// assert_eq!(spec, MatchSpec::from_str("conda-forge/linux-64::foo >=1.0", Strict).unwrap());
///
/// let spec = MatchSpec::from_str("*/linux-64::foo >=1.0", Strict).unwrap();
/// assert_eq!(spec.name, Some(PackageName::new_unchecked("foo")));
/// assert_eq!(spec.version, Some(VersionSpec::from_str(">=1.0", Strict).unwrap()));
/// assert_eq!(spec.channel, Some(Channel::from_str("*", &channel_config).map(|channel| Arc::new(channel)).unwrap()));
/// assert_eq!(spec.subdir, Some("linux-64".to_string()));
///
/// let spec = MatchSpec::from_str(r#"foo[build="py2*"]"#, Strict).unwrap();
/// assert_eq!(spec.name, Some(PackageName::new_unchecked("foo")));
/// assert_eq!(spec.build, Some(StringMatcher::from_str("py2*").unwrap()));
/// ```
///
/// To fully-specify a package with a full, exact spec, the following fields must be given as exact values:
///
///   - channel
///   - subdir
///   - name
///   - version
///   - build
///
/// In the future, the namespace field might be added to this list.
///
/// Alternatively, an exact spec is given by `*[sha256=01ba4719c80b6fe911b091a7c05124b64eeece964e09c058ef8f9805daca546b]`.
#[skip_serializing_none]
#[serde_as]
#[derive(Debug, Default, Clone, Serialize, Deserialize, Eq, PartialEq, Hash)]
pub struct MatchSpec {
    /// The name of the package
    pub name: Option<PackageName>,
    /// The version spec of the package (e.g. `1.2.3`, `>=1.2.3`, `1.2.*`)
    pub version: Option<VersionSpec>,
    /// The build string of the package (e.g. `py37_0`, `py37h6de7cb9_0`, `py*`)
    pub build: Option<StringMatcher>,
    /// The build number of the package
    pub build_number: Option<BuildNumberSpec>,
    /// Match the specific filename of the package
    pub file_name: Option<String>,
    /// The selected optional features of the package
    pub extras: Option<Vec<String>>,
    /// The channel of the package
    pub channel: Option<Arc<Channel>>,
    /// The subdir of the channel
    pub subdir: Option<String>,
    /// The namespace of the package (currently not used)
    pub namespace: Option<String>,
    /// The md5 hash of the package
    #[serde_as(as = "Option<SerializableHash::<rattler_digest::Md5>>")]
    pub md5: Option<Md5Hash>,
    /// The sha256 hash of the package
    #[serde_as(as = "Option<SerializableHash::<rattler_digest::Sha256>>")]
    pub sha256: Option<Sha256Hash>,
    /// The url of the package
    pub url: Option<Url>,
    /// The license of the package
    pub license: Option<String>,
<<<<<<< HEAD
    /// The flags selector that this match spec is looking for.
    pub flags: Option<Vec<FlagMatcher>>,
=======
    /// The condition under which this match spec applies.
    #[cfg(feature = "experimental_conditionals")]
    pub condition: Option<MatchSpecCondition>,
>>>>>>> 6c9f03d2
}

impl Display for MatchSpec {
    fn fmt(&self, f: &mut Formatter<'_>) -> std::fmt::Result {
        if let Some(channel) = &self.channel {
            let name = channel.name();
            write!(f, "{name}")?;

            if let Some(subdir) = &self.subdir {
                write!(f, "/{subdir}")?;
            }
        }

        if let Some(namespace) = &self.namespace {
            write!(f, ":{namespace}:")?;
        } else if self.channel.is_some() || self.subdir.is_some() {
            write!(f, "::")?;
        }

        match &self.name {
            Some(name) => write!(f, "{}", name.as_normalized())?,
            None => write!(f, "*")?,
        }

        if let Some(version) = &self.version {
            write!(f, " {version}")?;
        }

        if let Some(build) = &self.build {
            write!(f, " {build}")?;
        }

        let mut keys = Vec::new();

        if let Some(extras) = &self.extras {
            keys.push(format!("extras=[{}]", extras.iter().format(", ")));
        }

        if let Some(md5) = &self.md5 {
            keys.push(format!("md5=\"{md5:x}\""));
        }

        if let Some(sha256) = &self.sha256 {
            keys.push(format!("sha256=\"{sha256:x}\""));
        }

        if let Some(build_number) = &self.build_number {
            keys.push(format!("build_number=\"{build_number}\""));
        }

        if let Some(file_name) = &self.file_name {
            keys.push(format!("fn=\"{file_name}\""));
        }

        if let Some(url) = &self.url {
            keys.push(format!("url=\"{url}\""));
        }

        if let Some(license) = &self.license {
            keys.push(format!("license=\"{license}\""));
        }

        if let Some(flags) = &self.flags {
            keys.push(format!("flags=[{}]", flags.iter().format(", ")));
        }

        if !keys.is_empty() {
            write!(f, "[{}]", keys.join(", "))?;
        }

        #[cfg(feature = "experimental_conditionals")]
        if let Some(condition) = &self.condition {
            write!(f, "; if {condition}")?;
        }

        Ok(())
    }
}

impl MatchSpec {
    /// Decomposes this instance into a [`NamelessMatchSpec`] and a name.
    pub fn into_nameless(self) -> (Option<PackageName>, NamelessMatchSpec) {
        (
            self.name,
            NamelessMatchSpec {
                version: self.version,
                build: self.build,
                build_number: self.build_number,
                file_name: self.file_name,
                extras: self.extras,
                channel: self.channel,
                subdir: self.subdir,
                namespace: self.namespace,
                md5: self.md5,
                sha256: self.sha256,
                url: self.url,
                license: self.license,
<<<<<<< HEAD
                flags: self.flags,
=======
                #[cfg(feature = "experimental_conditionals")]
                condition: self.condition,
>>>>>>> 6c9f03d2
            },
        )
    }

    /// Returns whether the package is a virtual package.
    /// This is determined by the package name starting with `__`.
    /// Not having a package name is considered not virtual.
    pub fn is_virtual(&self) -> bool {
        self.name
            .as_ref()
            .is_some_and(|name| name.as_normalized().starts_with("__"))
    }
}

// Enable constructing a match spec from a package name.
impl From<PackageName> for MatchSpec {
    fn from(value: PackageName) -> Self {
        Self {
            name: Some(value),
            ..Default::default()
        }
    }
}

/// Similar to a [`MatchSpec`] but does not include the package name. This is useful in places
/// where the package name is already known (e.g. `foo = "3.4.1 *cuda"`)
#[serde_as]
#[skip_serializing_none]
#[derive(Debug, Default, Clone, Serialize, Deserialize, Eq, PartialEq, Hash)]
pub struct NamelessMatchSpec {
    /// The version spec of the package (e.g. `1.2.3`, `>=1.2.3`, `1.2.*`)
    pub version: Option<VersionSpec>,
    /// The build string of the package (e.g. `py37_0`, `py37h6de7cb9_0`, `py*`)
    pub build: Option<StringMatcher>,
    /// The build number of the package
    pub build_number: Option<BuildNumberSpec>,
    /// Match the specific filename of the package
    pub file_name: Option<String>,
    /// Optional extra dependencies to select for the package
    pub extras: Option<Vec<String>>,
    /// The channel of the package
    #[serde(deserialize_with = "deserialize_channel", default)]
    pub channel: Option<Arc<Channel>>,
    /// The subdir of the channel
    pub subdir: Option<String>,
    /// The namespace of the package (currently not used)
    pub namespace: Option<String>,
    /// The md5 hash of the package
    #[serde_as(as = "Option<SerializableHash::<rattler_digest::Md5>>")]
    pub md5: Option<Md5Hash>,
    /// The sha256 hash of the package
    #[serde_as(as = "Option<SerializableHash::<rattler_digest::Sha256>>")]
    pub sha256: Option<Sha256Hash>,
    /// The url of the package
    pub url: Option<Url>,
    /// The license of the package
    pub license: Option<String>,
<<<<<<< HEAD
    /// The flags selector that this match spec is looking for.
    pub flags: Option<Vec<FlagMatcher>>,
=======
    /// The condition under which this match spec applies.
    #[cfg(feature = "experimental_conditionals")]
    pub condition: Option<MatchSpecCondition>,
>>>>>>> 6c9f03d2
}

impl Display for NamelessMatchSpec {
    fn fmt(&self, f: &mut Formatter<'_>) -> std::fmt::Result {
        match &self.version {
            Some(version) => write!(f, "{version}")?,
            None => write!(f, "*")?,
        }

        if let Some(build) = &self.build {
            write!(f, " {build}")?;
        }

        let mut keys = Vec::new();

        if let Some(md5) = &self.md5 {
            keys.push(format!("md5={md5:x}"));
        }

        if let Some(sha256) = &self.sha256 {
            keys.push(format!("sha256={sha256:x}"));
        }

        if !keys.is_empty() {
            write!(f, "[{}]", keys.join(", "))?;
        }

        #[cfg(feature = "experimental_conditionals")]
        if let Some(condition) = &self.condition {
            write!(f, "; if {condition}")?;
        }

        Ok(())
    }
}

impl From<MatchSpec> for NamelessMatchSpec {
    fn from(spec: MatchSpec) -> Self {
        Self {
            version: spec.version,
            build: spec.build,
            build_number: spec.build_number,
            file_name: spec.file_name,
            extras: spec.extras,
            channel: spec.channel,
            subdir: spec.subdir,
            namespace: spec.namespace,
            md5: spec.md5,
            sha256: spec.sha256,
            url: spec.url,
            license: spec.license,
<<<<<<< HEAD
            flags: spec.flags,
=======
            #[cfg(feature = "experimental_conditionals")]
            condition: spec.condition,
>>>>>>> 6c9f03d2
        }
    }
}

impl MatchSpec {
    /// Constructs a [`MatchSpec`] from a [`NamelessMatchSpec`] and a name.
    pub fn from_nameless(spec: NamelessMatchSpec, name: Option<PackageName>) -> Self {
        Self {
            name,
            version: spec.version,
            build: spec.build,
            build_number: spec.build_number,
            file_name: spec.file_name,
            extras: spec.extras,
            channel: spec.channel,
            subdir: spec.subdir,
            namespace: spec.namespace,
            md5: spec.md5,
            sha256: spec.sha256,
            url: spec.url,
            license: spec.license,
<<<<<<< HEAD
            flags: spec.flags,
=======
            #[cfg(feature = "experimental_conditionals")]
            condition: spec.condition,
>>>>>>> 6c9f03d2
        }
    }
}

/// Deserialize channel from string
/// TODO: This should be refactored so that the front ends are the one setting the channel config,
/// and rattler only takes care of the url.
fn deserialize_channel<'de, D>(deserializer: D) -> Result<Option<Arc<Channel>>, D::Error>
where
    D: Deserializer<'de>,
{
    let s: Option<String> = Option::deserialize(deserializer)?;

    match s {
        Some(str_val) => {
            let config = ChannelConfig::default_with_root_dir(
                std::env::current_dir().expect("Could not determine current directory"),
            );

            Channel::from_str(str_val, &config)
                .map(|channel| Some(Arc::new(channel)))
                .map_err(serde::de::Error::custom)
        }
        None => Ok(None),
    }
}

/// A trait that defines the behavior of matching a spec against a record.
pub trait Matches<T> {
    /// Match a [`MatchSpec`] against a record.
    /// Matching it to a record means that the record is valid for the spec.
    fn matches(&self, other: &T) -> bool;
}

impl Matches<PackageRecord> for NamelessMatchSpec {
    /// Match a [`NamelessMatchSpec`] against a [`PackageRecord`]
    fn matches(&self, other: &PackageRecord) -> bool {
        if let Some(spec) = self.version.as_ref() {
            if !spec.matches(&other.version) {
                return false;
            }
        }

        if let Some(build_string) = self.build.as_ref() {
            if !build_string.matches(&other.build) {
                return false;
            }
        }

        if let Some(build_number) = self.build_number.as_ref() {
            if !build_number.matches(&other.build_number) {
                return false;
            }
        }

        if let Some(md5_spec) = self.md5.as_ref() {
            if Some(md5_spec) != other.md5.as_ref() {
                return false;
            }
        }

        if let Some(sha256_spec) = self.sha256.as_ref() {
            if Some(sha256_spec) != other.sha256.as_ref() {
                return false;
            }
        }

        if let Some(license) = self.license.as_ref() {
            if Some(license) != other.license.as_ref() {
                return false;
            }
        }

        true
    }
}

impl Matches<PackageRecord> for MatchSpec {
    /// Match a [`MatchSpec`] against a [`PackageRecord`]
    fn matches(&self, other: &PackageRecord) -> bool {
        if let Some(name) = self.name.as_ref() {
            if name != &other.name {
                return false;
            }
        }

        if let Some(spec) = self.version.as_ref() {
            if !spec.matches(&other.version) {
                return false;
            }
        }

        if let Some(build_string) = self.build.as_ref() {
            if !build_string.matches(&other.build) {
                return false;
            }
        }

        if let Some(build_number) = self.build_number.as_ref() {
            if !build_number.matches(&other.build_number) {
                return false;
            }
        }

        if let Some(md5_spec) = self.md5.as_ref() {
            if Some(md5_spec) != other.md5.as_ref() {
                return false;
            }
        }

        if let Some(sha256_spec) = self.sha256.as_ref() {
            if Some(sha256_spec) != other.sha256.as_ref() {
                return false;
            }
        }

        if let Some(license) = self.license.as_ref() {
            if Some(license) != other.license.as_ref() {
                return false;
            }
        }

        if let Some(flags) = &self.flags {
            for flag in flags {
                if !flag.matches(&other.flags) {
                    return false;
                }
            }
        }

        true
    }
}

impl Matches<RepoDataRecord> for MatchSpec {
    /// Match a [`MatchSpec`] against a [`RepoDataRecord`]
    fn matches(&self, other: &RepoDataRecord) -> bool {
        if let Some(url_spec) = self.url.as_ref() {
            if url_spec != &other.url {
                return false;
            }
        }

        if !self.matches(&other.package_record) {
            return false;
        }

        true
    }
}

impl Matches<RepoDataRecord> for NamelessMatchSpec {
    /// Match a [`NamelessMatchSpec`] against a [`RepoDataRecord`]
    fn matches(&self, other: &RepoDataRecord) -> bool {
        if let Some(url_spec) = self.url.as_ref() {
            if url_spec != &other.url {
                return false;
            }
        }

        if !self.matches(&other.package_record) {
            return false;
        }

        true
    }
}

impl Matches<GenericVirtualPackage> for MatchSpec {
    /// Match a [`MatchSpec`] against a [`GenericVirtualPackage`]
    fn matches(&self, other: &GenericVirtualPackage) -> bool {
        if let Some(name) = self.name.as_ref() {
            if name != &other.name {
                return false;
            }
        }

        if let Some(spec) = self.version.as_ref() {
            if !spec.matches(&other.version) {
                return false;
            }
        }

        if let Some(build_string) = self.build.as_ref() {
            if !build_string.matches(&other.build_string) {
                return false;
            }
        }
        true
    }
}

/// Convert a URL to a [`MatchSpec`]. This parses the URL and adds a `#sha256:...` or `md5=...`
/// from the fragment of the URL if it exists.
impl TryFrom<Url> for MatchSpec {
    type Error = MatchSpecUrlError;

    fn try_from(value: Url) -> Result<Self, Self::Error> {
        let mut spec = MatchSpec::default();
        let mut url_without_fragment = value.clone();
        url_without_fragment.set_fragment(None);
        spec.url = Some(url_without_fragment);

        // Handle URL fragment for checksums
        if let Some(fragment) = value.fragment() {
            if fragment.starts_with("sha256:") {
                let sha256 = fragment.trim_start_matches("sha256:");
                spec.sha256 = Some(
                    parse_digest_from_hex::<Sha256>(sha256)
                        .ok_or(MatchSpecUrlError::InvalidSha256(fragment.to_string()))?,
                );
            } else if !fragment.is_empty() {
                spec.md5 = Some(
                    parse_digest_from_hex::<Md5>(fragment)
                        .ok_or(MatchSpecUrlError::InvalidMd5(fragment.to_string()))?,
                );
            }
        }

        // Parse the filename from the URL and extract package information
        let filename = value
            .path_segments()
            .and_then(Iterator::last)
            .ok_or(MatchSpecUrlError::MissingFilename)?;

        let archive_identifier = ArchiveIdentifier::try_from_filename(filename)
            .ok_or(MatchSpecUrlError::InvalidFilename(filename.to_string()))?;

        spec.name = Some(
            PackageName::from_str(&archive_identifier.name)
                .map_err(|_err| MatchSpecUrlError::InvalidPackageName(archive_identifier.name))?,
        );

        Ok(spec)
    }
}

/// Errors that can occur when converting a URL to a `MatchSpec`
#[derive(Debug, thiserror::Error)]
pub enum MatchSpecUrlError {
    /// The URL is missing a conda package filename
    #[error("Missing filename in URL")]
    MissingFilename,

    /// The URL fragment is not a valid SHA256 digest
    #[error("Invalid SHA256 digest: {0}")]
    InvalidSha256(String),

    /// The URL fragment is not a valid MD5 digest
    #[error("Invalid MD5 digest: {0}")]
    InvalidMd5(String),

    /// The filename is not a valid conda package filename
    #[error("Invalid filename: {0}")]
    InvalidFilename(String),

    /// The package name is not a valid conda package name
    #[error("Invalid package name: {0}")]
    InvalidPackageName(String),
}

#[cfg(test)]
mod tests {
    use itertools::Itertools;
    use rstest::rstest;
    use std::str::FromStr;

    use rattler_digest::{parse_digest_from_hex, Md5, Sha256};

    use crate::{
        match_spec::Matches, MatchSpec, NamelessMatchSpec, PackageName, PackageRecord,
        ParseStrictness::*, RepoDataRecord, StringMatcher, Version, VersionSpec,
    };
    use insta::assert_snapshot;
    use std::hash::{Hash, Hasher};

    #[test]
    fn test_matchspec_format_eq() {
        let spec = MatchSpec::from_str("conda-forge::mamba[version==1.0, sha256=aaac4bc9c6916ecc0e33137431645b029ade22190c7144eead61446dcbcc6f97, md5=dede6252c964db3f3e41c7d30d07f6bf]", Strict).unwrap();
        let spec_as_string = spec.to_string();
        let rebuild_spec = MatchSpec::from_str(&spec_as_string, Strict).unwrap();

        assert_eq!(spec, rebuild_spec);
    }

    #[test]
    fn test_name_asterisk() {
        // Test that MatchSpec can be created with an asterisk as the package name
        let spec = MatchSpec::from_str("*[license=MIT]", Lenient).unwrap();
        assert_eq!(spec.name, None);
        assert_eq!(spec.license, Some("MIT".to_string()));

        // Test with a version
        let spec = MatchSpec::from_str("* >=1.0", Lenient).unwrap();
        assert_eq!(spec.name, None);
        assert_eq!(
            spec.version,
            Some(VersionSpec::from_str(">=1.0", Lenient).unwrap())
        );
    }

    #[test]
    fn test_nameless_matchspec_format_eq() {
        let spec = NamelessMatchSpec::from_str("*[version==1.0, sha256=aaac4bc9c6916ecc0e33137431645b029ade22190c7144eead61446dcbcc6f97, md5=dede6252c964db3f3e41c7d30d07f6bf]", Lenient).unwrap();
        let spec_as_string = spec.to_string();
        let rebuild_spec = NamelessMatchSpec::from_str(&spec_as_string, Strict).unwrap();

        assert_eq!(spec, rebuild_spec);
    }

    #[test]
    fn test_hash_match() {
        let spec1 = MatchSpec::from_str("tensorflow 2.6.*", Strict).unwrap();
        let spec2 = MatchSpec::from_str("tensorflow 2.6.*", Strict).unwrap();
        assert_eq!(spec1, spec2);

        let mut hasher = std::collections::hash_map::DefaultHasher::new();
        spec1.hash(&mut hasher);
        let hash1 = hasher.finish();

        let mut hasher = std::collections::hash_map::DefaultHasher::new();
        spec2.hash(&mut hasher);
        let hash2 = hasher.finish();

        assert_eq!(hash1, hash2);
    }

    #[test]
    fn test_hash_no_match() {
        let spec1 = MatchSpec::from_str("tensorflow 2.6.0.*", Strict).unwrap();
        let spec2 = MatchSpec::from_str("tensorflow 2.6.*", Strict).unwrap();
        assert_ne!(spec1, spec2);

        let mut hasher = std::collections::hash_map::DefaultHasher::new();
        spec1.hash(&mut hasher);
        let hash1 = hasher.finish();

        let mut hasher = std::collections::hash_map::DefaultHasher::new();
        spec2.hash(&mut hasher);
        let hash2 = hasher.finish();

        assert_ne!(hash1, hash2);
    }

    #[test]
    fn test_digest_match() {
        let record = PackageRecord {
            sha256: parse_digest_from_hex::<Sha256>(
                "f44c4bc9c6916ecc0e33137431645b029ade22190c7144eead61446dcbcc6f97",
            ),
            md5: parse_digest_from_hex::<Md5>("dede6252c964db3f3e41c7d30d07f6bf"),
            ..PackageRecord::new(
                PackageName::new_unchecked("mamba"),
                Version::from_str("1.0").unwrap(),
                String::from("foo_bar_py310_1"),
            )
        };

        let spec = MatchSpec::from_str("mamba[version==1.0, sha256=aaac4bc9c6916ecc0e33137431645b029ade22190c7144eead61446dcbcc6f97]", Strict).unwrap();
        assert!(!spec.matches(&record));

        let spec = MatchSpec::from_str("mamba[version==1.0, sha256=f44c4bc9c6916ecc0e33137431645b029ade22190c7144eead61446dcbcc6f97]", Strict).unwrap();
        assert!(spec.matches(&record));

        let spec = MatchSpec::from_str(
            "mamba[version==1.0, md5=aaaa6252c964db3f3e41c7d30d07f6bf]",
            Strict,
        )
        .unwrap();
        assert!(!spec.matches(&record));

        let spec = MatchSpec::from_str(
            "mamba[version==1.0, md5=dede6252c964db3f3e41c7d30d07f6bf]",
            Strict,
        )
        .unwrap();
        assert!(spec.matches(&record));

        let spec = MatchSpec::from_str("mamba[version==1.0, md5=dede6252c964db3f3e41c7d30d07f6bf, sha256=f44c4bc9c6916ecc0e33137431645b029ade22190c7144eead61446dcbcc6f97]", Strict).unwrap();
        assert!(spec.matches(&record));

        let spec = MatchSpec::from_str("mamba[version==1.0, md5=dede6252c964db3f3e41c7d30d07f6bf, sha256=aaac4bc9c6916ecc0e33137431645b029ade22190c7144eead61446dcbcc6f97]", Strict).unwrap();
        assert!(!spec.matches(&record));

        let spec = MatchSpec::from_str("mamba[build=*py310_1]", Strict).unwrap();
        assert!(spec.matches(&record));

        let spec = MatchSpec::from_str("mamba[build=*py310*]", Strict).unwrap();
        assert!(spec.matches(&record));

        let spec = MatchSpec::from_str("mamba[build=*py39*]", Strict).unwrap();
        assert!(!spec.matches(&record));

        let spec = MatchSpec::from_str("mamba * [build=*py310*]", Strict).unwrap();
        assert!(spec.matches(&record));

        let spec = MatchSpec::from_str("mamba *[build=*py39*]", Strict).unwrap();
        assert!(!spec.matches(&record));
        assert!(spec.build == Some(StringMatcher::from_str("*py39*").unwrap()));

        let spec = MatchSpec::from_str("mamba * [build=*py39*]", Strict).unwrap();
        println!("Build: {:?}", spec.build);
        assert!(!spec.matches(&record));
    }

    #[test]
    fn precedence_version_build() {
        let spec =
            MatchSpec::from_str("foo 3.0.* [version=1.2.3, build='foobar']", Lenient).unwrap();
        assert_eq!(spec.version.unwrap(), "1.2.3".parse().unwrap());
        assert_eq!(spec.build.unwrap(), "foobar".parse().unwrap());

        let spec = MatchSpec::from_str("foo 3.0.* abcdef[build='foobar', version=1.2.3]", Lenient)
            .unwrap();
        assert_eq!(spec.build.unwrap(), "foobar".parse().unwrap());
        assert_eq!(spec.version.unwrap(), "1.2.3".parse().unwrap());

        let spec =
            NamelessMatchSpec::from_str("3.0.* [version=1.2.3, build='foobar']", Lenient).unwrap();
        assert_eq!(spec.version.unwrap(), "1.2.3".parse().unwrap());
        assert_eq!(spec.build.unwrap(), "foobar".parse().unwrap());

        let spec =
            NamelessMatchSpec::from_str("3.0.* abcdef[build='foobar', version=1.2.3]", Lenient)
                .unwrap();
        assert_eq!(spec.build.unwrap(), "foobar".parse().unwrap());
        assert_eq!(spec.version.unwrap(), "1.2.3".parse().unwrap());
    }

    #[test]
    fn strict_parsing_multiple_values() {
        let spec = NamelessMatchSpec::from_str("3.0.* [version=1.2.3]", Strict);
        assert!(spec.is_err());

        let spec = NamelessMatchSpec::from_str("3.0.* foo[build='foobar']", Strict);
        assert!(spec.is_err());

        let spec = NamelessMatchSpec::from_str(
            "3.0.* [build=baz, fn='/home/bla.tar.bz2' build='foobar']",
            Strict,
        );
        assert!(spec.is_err());

        let spec = MatchSpec::from_str("foo 3.0.* [version=1.2.3]", Strict);
        assert!(spec.is_err());

        let spec = MatchSpec::from_str("foo 3.0.* foo[build='foobar']", Strict);
        assert!(spec.is_err());
        assert!(spec
            .unwrap_err()
            .to_string()
            .contains("multiple values for: build"));

        let spec = MatchSpec::from_str(
            "foo 3.0.* [build=baz, fn='/home/foo.tar.bz2', build='foobar']",
            Strict,
        );
        assert!(spec.is_err());
        assert!(spec
            .unwrap_err()
            .to_string()
            .contains("multiple values for: build"));
    }

    #[test]
    fn test_layered_matches() {
        let repodata_record = RepoDataRecord {
            package_record: PackageRecord::new(
                PackageName::new_unchecked("mamba"),
                Version::from_str("1.0").unwrap(),
                String::from(""),
            ),
            file_name: String::from("mamba-1.0-py37_0"),
            url: url::Url::parse("https://mamba.io/mamba-1.0-py37_0.conda").unwrap(),
            channel: Some(String::from("mamba")),
        };
        let package_record = repodata_record.clone().package_record;

        // Test with basic spec
        let match_spec = MatchSpec::from_str("mamba[version==1.0]", Strict).unwrap();
        let nameless_spec = match_spec.clone().into_nameless().1;

        assert!(match_spec.matches(&repodata_record));
        assert!(match_spec.matches(&package_record));
        assert!(nameless_spec.matches(&repodata_record));
        assert!(nameless_spec.matches(&package_record));

        // Test with url spec
        let match_spec =
            MatchSpec::from_str("https://mamba.io/mamba-1.0-py37_0.conda", Strict).unwrap();
        let nameless_spec = match_spec.clone().into_nameless().1;

        assert!(match_spec.matches(&repodata_record));
        assert!(match_spec.matches(&package_record));
        assert!(nameless_spec.matches(&repodata_record));
        assert!(nameless_spec.matches(&package_record));
    }

    #[test]
    fn test_field_matches() {
        let mut repodata_record = RepoDataRecord {
            package_record: PackageRecord::new(
                PackageName::new_unchecked("mamba"),
                Version::from_str("1.0").unwrap(),
                String::from(""),
            ),
            file_name: String::from("mamba-1.0-py37_0"),
            url: url::Url::parse("https://mamba.io/mamba-1.0-py37_0.conda").unwrap(),
            channel: Some(String::from("mamba")),
        };
        repodata_record.package_record.license = Some("BSD-3-Clause".into());
        let package_record = repodata_record.clone().package_record;

        let match_spec = MatchSpec::from_str("mamba[license=BSD-3-Clause]", Strict).unwrap();
        let nameless_spec = match_spec.clone().into_nameless().1;
        assert!(match_spec.matches(&repodata_record));
        assert!(match_spec.matches(&package_record));
        assert!(nameless_spec.matches(&repodata_record));
        assert!(nameless_spec.matches(&package_record));

        let match_spec = MatchSpec::from_str("mamba[license=MIT]", Strict).unwrap();
        let nameless_spec = match_spec.clone().into_nameless().1;
        assert!(!match_spec.matches(&repodata_record));
        assert!(!match_spec.matches(&package_record));
        assert!(!nameless_spec.matches(&repodata_record));
        assert!(!nameless_spec.matches(&package_record));

        let repodata_record_no_license = RepoDataRecord {
            package_record: PackageRecord::new(
                PackageName::new_unchecked("mamba"),
                Version::from_str("1.0").unwrap(),
                String::from(""),
            ),
            file_name: String::from("mamba-1.0-py37_0"),
            url: url::Url::parse("https://mamba.io/mamba-1.0-py37_0.conda").unwrap(),
            channel: Some(String::from("mamba")),
        };
        let package_record_no_license = repodata_record_no_license.clone().package_record;
        assert!(!match_spec.matches(&repodata_record_no_license));
        assert!(!match_spec.matches(&package_record_no_license));
        assert!(!nameless_spec.matches(&repodata_record_no_license));
        assert!(!nameless_spec.matches(&package_record_no_license));
    }

    #[test]
    fn test_serialize_matchspec() {
        let specs = ["mamba 1.0.* py37_0",
            "conda-forge::pytest[version='==1.0', sha256=aaac4bc9c6916ecc0e33137431645b029ade22190c7144eead61446dcbcc6f97, md5=dede6252c964db3f3e41c7d30d07f6bf]",
            "conda-forge/linux-64::pytest",
            "conda-forge/linux-64::pytest[version=1.0.*]",
            "conda-forge/linux-64::pytest[version=1.0.*, build=py37_0, license=MIT]",
            "conda-forge/linux-64::pytest ==1.2.3"];

        assert_snapshot!(specs
            .into_iter()
            .map(|s| MatchSpec::from_str(s, Strict).unwrap())
            .map(|s| s.to_string())
            .format("\n")
            .to_string());
    }

    #[test]
    fn test_serialize_json_matchspec() {
        let specs = ["mamba 1.0.* py37_0",
            "conda-forge::pytest[version='==1.0', sha256=aaac4bc9c6916ecc0e33137431645b029ade22190c7144eead61446dcbcc6f97, md5=dede6252c964db3f3e41c7d30d07f6bf]",
            "conda-forge/linux-64::pytest",
            "conda-forge/linux-64::pytest[version=1.0.*]",
            "conda-forge/linux-64::pytest[version=1.0.*, build=py37_0]",
            "conda-forge/linux-64::pytest ==1.2.3"];

        assert_snapshot!(specs
            .into_iter()
            .map(|s| MatchSpec::from_str(s, Strict).unwrap())
            .map(|s| serde_json::to_string(&s).unwrap())
            .format("\n")
            .to_string());
    }

    #[rstest]
    #[case("foo >=1.0 py37_0", true)]
    #[case("foo >=1.0 py37*", true)]
    #[case("foo 1.0.* py38*", false)]
    #[case("foo * py37_1", false)]
    #[case("foo ==1.0", true)]
    #[case("foo >=2.0", false)]
    #[case("foo >=1.0", true)]
    #[case("foo", true)]
    #[case("bar", false)]
    fn test_match_generic_virtual_package(#[case] spec_str: &str, #[case] expected: bool) {
        let virtual_package = crate::GenericVirtualPackage {
            name: PackageName::new_unchecked("foo"),
            version: Version::from_str("1.0").unwrap(),
            build_string: String::from("py37_0"),
        };

        let spec = MatchSpec::from_str(spec_str, Strict).unwrap();
        assert_eq!(spec.matches(&virtual_package), expected);
    }

    #[test]
    fn test_is_virtual() {
        let spec = MatchSpec::from_str("non_virtual_name", Strict).unwrap();
        assert!(!spec.is_virtual());

        let spec = MatchSpec::from_str("__virtual_name", Strict).unwrap();
        assert!(spec.is_virtual());

        let spec = MatchSpec::from_str("non_virtual_name >=12", Strict).unwrap();
        assert!(!spec.is_virtual());

        let spec = MatchSpec::from_str("__virtual_name >=12", Strict).unwrap();
        assert!(spec.is_virtual());

        let spec =
            MatchSpec::from_nameless(NamelessMatchSpec::from_str(">=12", Strict).unwrap(), None);
        assert!(!spec.is_virtual());
    }
}<|MERGE_RESOLUTION|>--- conflicted
+++ resolved
@@ -1,9 +1,7 @@
-<<<<<<< HEAD
-use crate::match_spec::flags::FlagMatcher;
-=======
 #[cfg(feature = "experimental_conditionals")]
 use crate::match_spec::condition::MatchSpecCondition;
->>>>>>> 6c9f03d2
+#[cfg(feature = "experimental_flags")]
+use crate::match_spec::flags::FlagMatcher;
 use crate::package::ArchiveIdentifier;
 use crate::{
     build_spec::BuildNumberSpec, GenericVirtualPackage, PackageName, PackageRecord, RepoDataRecord,
@@ -23,12 +21,10 @@
 use crate::Channel;
 use crate::ChannelConfig;
 
-<<<<<<< HEAD
-pub mod flags;
-=======
 #[cfg(feature = "experimental_conditionals")]
 pub mod condition;
->>>>>>> 6c9f03d2
+#[cfg(feature = "experimental_flags")]
+pub mod flags;
 pub mod matcher;
 pub mod parse;
 
@@ -169,14 +165,12 @@
     pub url: Option<Url>,
     /// The license of the package
     pub license: Option<String>,
-<<<<<<< HEAD
     /// The flags selector that this match spec is looking for.
+    #[cfg(feature = "experimental_flags")]
     pub flags: Option<Vec<FlagMatcher>>,
-=======
     /// The condition under which this match spec applies.
     #[cfg(feature = "experimental_conditionals")]
     pub condition: Option<MatchSpecCondition>,
->>>>>>> 6c9f03d2
 }
 
 impl Display for MatchSpec {
@@ -239,6 +233,7 @@
             keys.push(format!("license=\"{license}\""));
         }
 
+        #[cfg(feature = "experimental_flags")]
         if let Some(flags) = &self.flags {
             keys.push(format!("flags=[{}]", flags.iter().format(", ")));
         }
@@ -274,12 +269,10 @@
                 sha256: self.sha256,
                 url: self.url,
                 license: self.license,
-<<<<<<< HEAD
+                #[cfg(feature = "experimental_flags")]
                 flags: self.flags,
-=======
                 #[cfg(feature = "experimental_conditionals")]
                 condition: self.condition,
->>>>>>> 6c9f03d2
             },
         )
     }
@@ -337,14 +330,12 @@
     pub url: Option<Url>,
     /// The license of the package
     pub license: Option<String>,
-<<<<<<< HEAD
     /// The flags selector that this match spec is looking for.
+    #[cfg(feature = "experimental_flags")]
     pub flags: Option<Vec<FlagMatcher>>,
-=======
     /// The condition under which this match spec applies.
     #[cfg(feature = "experimental_conditionals")]
     pub condition: Option<MatchSpecCondition>,
->>>>>>> 6c9f03d2
 }
 
 impl Display for NamelessMatchSpec {
@@ -396,12 +387,10 @@
             sha256: spec.sha256,
             url: spec.url,
             license: spec.license,
-<<<<<<< HEAD
+            #[cfg(feature = "experimental_flags")]
             flags: spec.flags,
-=======
             #[cfg(feature = "experimental_conditionals")]
             condition: spec.condition,
->>>>>>> 6c9f03d2
         }
     }
 }
@@ -423,12 +412,10 @@
             sha256: spec.sha256,
             url: spec.url,
             license: spec.license,
-<<<<<<< HEAD
+            #[cfg(feature = "experimental_flags")]
             flags: spec.flags,
-=======
             #[cfg(feature = "experimental_conditionals")]
             condition: spec.condition,
->>>>>>> 6c9f03d2
         }
     }
 }
@@ -551,6 +538,7 @@
             }
         }
 
+        #[cfg(feature = "experimental_flags")]
         if let Some(flags) = &self.flags {
             for flag in flags {
                 if !flag.matches(&other.flags) {
