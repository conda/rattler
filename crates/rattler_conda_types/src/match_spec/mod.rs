use crate::{
    build_spec::BuildNumberSpec, GenericVirtualPackage, PackageName, PackageRecord, RepoDataRecord,
    VersionSpec,
};
use itertools::Itertools;
use rattler_digest::{serde::SerializableHash, Md5Hash, Sha256Hash};
use serde::{Deserialize, Deserializer, Serialize};
use serde_with::{serde_as, skip_serializing_none};
use std::fmt::{Debug, Display, Formatter};
use std::hash::Hash;
use std::sync::Arc;
use url::Url;

use crate::Channel;
use crate::ChannelConfig;

pub mod matcher;
pub mod parse;

use matcher::StringMatcher;

/// A [`MatchSpec`] is, fundamentally, a query language for conda packages. Any of the fields that
/// comprise a [`crate::PackageRecord`] can be used to compose a [`MatchSpec`].
///
/// [`MatchSpec`] can be composed with keyword arguments, where keys are any of the
/// attributes of [`crate::PackageRecord`]. Values for keyword arguments are the exact
/// values the attribute should match against. Many fields can also be matched against non-exact
/// values -- by including wildcard `*` and `>`/`<` ranges--where supported. Any non-specified field
/// is the equivalent of a full wildcard match.
///
/// MatchSpecs can also be composed using a single positional argument, with optional
/// keyword arguments. Keyword arguments also override any conflicting information provided in
/// the positional argument. Conda has historically had several string representations for equivalent
/// MatchSpecs.
///
/// A series of rules are now followed for creating the canonical string representation of a
/// MatchSpec instance. The canonical string representation can generically be
/// represented by
///
/// (channel(/subdir):(namespace):)name(version(build))[key1=value1,key2=value2]
///
/// where `()` indicate optional fields.
///
/// The rules for constructing a canonical string representation are:
///
/// 1. `name` (i.e. "package name") is required, but its value can be '*'. Its position is always
///    outside the key-value brackets.
/// 2. If `version` is an exact version, it goes outside the key-value brackets and is prepended
///    by `==`. If `version` is a "fuzzy" value (e.g. `1.11.*`), it goes outside the key-value
///    brackets with the `.*` left off and is prepended by `=`. Otherwise `version` is included
///    inside key-value brackets.
/// 3. If `version` is an exact version, and `build` is an exact value, `build` goes outside
///    key-value brackets prepended by a `=`.  Otherwise, `build` goes inside key-value brackets.
///    `build_string` is an alias for `build`.
/// 4. The `namespace` position is being held for a future feature. It is currently ignored.
/// 5. If `channel` is included and is an exact value, a `::` separator is used between `channel`
///    and `name`.  `channel` can either be a canonical channel name or a channel url.  In the
///    canonical string representation, the canonical channel name will always be used.
/// 6. If `channel` is an exact value and `subdir` is an exact value, `subdir` is appended to
///    `channel` with a `/` separator.  Otherwise, `subdir` is included in the key-value brackets.
/// 7. Key-value brackets can be delimited by comma, space, or comma+space.  Value can optionally
///    be wrapped in single or double quotes, but must be wrapped if `value` contains a comma,
///    space, or equal sign.  The canonical format uses comma delimiters and single quotes.
/// 8. When constructing a `MatchSpec` instance from a string, any key-value pair given
///    inside the key-value brackets overrides any matching parameter given outside the brackets.
///
/// When `MatchSpec` attribute values are simple strings, the are interpreted using the
/// following conventions:
///   - If the string begins with `^` and ends with `$`, it is converted to a regex.
///   - If the string contains an asterisk (`*`), it is transformed from a glob to a regex.
///   - Otherwise, an exact match to the string is sought.
///
/// # Examples:
///
/// ```rust
/// use rattler_conda_types::{MatchSpec, VersionSpec, StringMatcher, PackageName, Channel, ChannelConfig, ParseStrictness::*};
/// use std::str::FromStr;
/// use std::sync::Arc;
///
/// let channel_config = ChannelConfig::default_with_root_dir(std::env::current_dir().unwrap());
/// let spec = MatchSpec::from_str("foo 1.0.* py27_0", Strict).unwrap();
/// assert_eq!(spec.name, Some(PackageName::new_unchecked("foo")));
/// assert_eq!(spec.version, Some(VersionSpec::from_str("1.0.*", Strict).unwrap()));
/// assert_eq!(spec.build, Some(StringMatcher::from_str("py27_0").unwrap()));
///
/// let spec = MatchSpec::from_str("foo ==1.0 py27_0", Strict).unwrap();
/// assert_eq!(spec.name, Some(PackageName::new_unchecked("foo")));
/// assert_eq!(spec.version, Some(VersionSpec::from_str("==1.0", Strict).unwrap()));
/// assert_eq!(spec.build, Some(StringMatcher::from_str("py27_0").unwrap()));
///
/// let spec = MatchSpec::from_str(r#"conda-forge::foo[version="1.0.*"]"#, Strict).unwrap();
/// assert_eq!(spec.name, Some(PackageName::new_unchecked("foo")));
/// assert_eq!(spec.version, Some(VersionSpec::from_str("1.0.*", Strict).unwrap()));
/// assert_eq!(spec.channel, Some(Channel::from_str("conda-forge", &channel_config).map(|channel| Arc::new(channel)).unwrap()));
///
/// let spec = MatchSpec::from_str(r#"conda-forge::foo >=1.0[subdir="linux-64"]"#, Strict).unwrap();
/// assert_eq!(spec.name, Some(PackageName::new_unchecked("foo")));
/// assert_eq!(spec.version, Some(VersionSpec::from_str(">=1.0", Strict).unwrap()));
/// assert_eq!(spec.channel, Some(Channel::from_str("conda-forge", &channel_config).map(|channel| Arc::new(channel)).unwrap()));
/// assert_eq!(spec.subdir, Some("linux-64".to_string()));
/// assert_eq!(spec, MatchSpec::from_str("conda-forge/linux-64::foo >=1.0", Strict).unwrap());
///
/// let spec = MatchSpec::from_str("*/linux-64::foo >=1.0", Strict).unwrap();
/// assert_eq!(spec.name, Some(PackageName::new_unchecked("foo")));
/// assert_eq!(spec.version, Some(VersionSpec::from_str(">=1.0", Strict).unwrap()));
/// assert_eq!(spec.channel, Some(Channel::from_str("*", &channel_config).map(|channel| Arc::new(channel)).unwrap()));
/// assert_eq!(spec.subdir, Some("linux-64".to_string()));
///
/// let spec = MatchSpec::from_str(r#"foo[build="py2*"]"#, Strict).unwrap();
/// assert_eq!(spec.name, Some(PackageName::new_unchecked("foo")));
/// assert_eq!(spec.build, Some(StringMatcher::from_str("py2*").unwrap()));
/// ```
///
/// To fully-specify a package with a full, exact spec, the following fields must be given as exact values:
///
///   - channel
///   - subdir
///   - name
///   - version
///   - build
///
/// In the future, the namespace field might be added to this list.
///
/// Alternatively, an exact spec is given by `*[sha256=01ba4719c80b6fe911b091a7c05124b64eeece964e09c058ef8f9805daca546b]`.
#[skip_serializing_none]
#[serde_as]
#[derive(Debug, Default, Clone, Serialize, Eq, PartialEq, Hash)]
pub struct MatchSpec {
    /// The name of the package
    pub name: Option<PackageName>,
    /// The version spec of the package (e.g. `1.2.3`, `>=1.2.3`, `1.2.*`)
    pub version: Option<VersionSpec>,
    /// The build string of the package (e.g. `py37_0`, `py37h6de7cb9_0`, `py*`)
    pub build: Option<StringMatcher>,
    /// The build number of the package
    pub build_number: Option<BuildNumberSpec>,
    /// Match the specific filename of the package
    pub file_name: Option<String>,
    /// The selected optional features of the package
    pub extras: Option<Vec<String>>,
    /// The channel of the package
    pub channel: Option<Arc<Channel>>,
    /// The subdir of the channel
    pub subdir: Option<String>,
    /// The namespace of the package (currently not used)
    pub namespace: Option<String>,
    /// The md5 hash of the package
    #[serde_as(as = "Option<SerializableHash::<rattler_digest::Md5>>")]
    pub md5: Option<Md5Hash>,
    /// The sha256 hash of the package
    #[serde_as(as = "Option<SerializableHash::<rattler_digest::Sha256>>")]
    pub sha256: Option<Sha256Hash>,
    /// The url of the package
    pub url: Option<Url>,
    /// The license of the package
    pub license: Option<String>,
}

impl Display for MatchSpec {
    fn fmt(&self, f: &mut Formatter<'_>) -> std::fmt::Result {
        if let Some(channel) = &self.channel {
            let name = channel.name();
            write!(f, "{name}")?;

            if let Some(subdir) = &self.subdir {
                write!(f, "/{subdir}")?;
            }
        }

        if let Some(namespace) = &self.namespace {
            write!(f, ":{namespace}:")?;
        } else if self.channel.is_some() || self.subdir.is_some() {
            write!(f, "::")?;
        }

        match &self.name {
            Some(name) => write!(f, "{}", name.as_normalized())?,
            None => write!(f, "*")?,
        }

        if let Some(version) = &self.version {
            write!(f, " {version}")?;
        }

        if let Some(build) = &self.build {
            write!(f, " {build}")?;
        }

        let mut keys = Vec::new();

        if let Some(extras) = &self.extras {
            keys.push(format!("extras=[{}]", extras.iter().format(", ")));
        }

        if let Some(md5) = &self.md5 {
            keys.push(format!("md5=\"{md5:x}\""));
        }

        if let Some(sha256) = &self.sha256 {
            keys.push(format!("sha256=\"{sha256:x}\""));
        }

        if let Some(build_number) = &self.build_number {
            keys.push(format!("build_number=\"{build_number}\""));
        }

        if let Some(file_name) = &self.file_name {
            keys.push(format!("fn=\"{file_name}\""));
        }

        if let Some(url) = &self.url {
            keys.push(format!("url=\"{url}\""));
        }

        if let Some(license) = &self.license {
            keys.push(format!("license=\"{license}\""));
        }

        if !keys.is_empty() {
            write!(f, "[{}]", keys.join(", "))?;
        }

        Ok(())
    }
}

impl MatchSpec {
    /// Decomposes this instance into a [`NamelessMatchSpec`] and a name.
    pub fn into_nameless(self) -> (Option<PackageName>, NamelessMatchSpec) {
        (
            self.name,
            NamelessMatchSpec {
                version: self.version,
                build: self.build,
                build_number: self.build_number,
                file_name: self.file_name,
                extras: self.extras,
                channel: self.channel,
                subdir: self.subdir,
                namespace: self.namespace,
                md5: self.md5,
                sha256: self.sha256,
                url: self.url,
                license: self.license,
            },
        )
    }

    /// Returns whether the package is a virtual package.
    /// This is determined by the package name starting with `__`.
    /// Not having a package name is considered not virtual.
    pub fn is_virtual(&self) -> bool {
        self.name
            .as_ref()
            .is_some_and(|name| name.as_normalized().starts_with("__"))
    }
}

// Enable constructing a match spec from a package name.
impl From<PackageName> for MatchSpec {
    fn from(value: PackageName) -> Self {
        Self {
            name: Some(value),
            ..Default::default()
        }
    }
}

/// Similar to a [`MatchSpec`] but does not include the package name. This is useful in places
/// where the package name is already known (e.g. `foo = "3.4.1 *cuda"`)
#[serde_as]
#[skip_serializing_none]
#[derive(Debug, Default, Clone, Serialize, Deserialize, Eq, PartialEq, Hash)]
pub struct NamelessMatchSpec {
    /// The version spec of the package (e.g. `1.2.3`, `>=1.2.3`, `1.2.*`)
    pub version: Option<VersionSpec>,
    /// The build string of the package (e.g. `py37_0`, `py37h6de7cb9_0`, `py*`)
    pub build: Option<StringMatcher>,
    /// The build number of the package
    pub build_number: Option<BuildNumberSpec>,
    /// Match the specific filename of the package
    pub file_name: Option<String>,
    /// Optional extra dependencies to select for the package
    pub extras: Option<Vec<String>>,
    /// The channel of the package
    #[serde(deserialize_with = "deserialize_channel", default)]
    pub channel: Option<Arc<Channel>>,
    /// The subdir of the channel
    pub subdir: Option<String>,
    /// The namespace of the package (currently not used)
    pub namespace: Option<String>,
    /// The md5 hash of the package
    #[serde_as(as = "Option<SerializableHash::<rattler_digest::Md5>>")]
    pub md5: Option<Md5Hash>,
    /// The sha256 hash of the package
    #[serde_as(as = "Option<SerializableHash::<rattler_digest::Sha256>>")]
    pub sha256: Option<Sha256Hash>,
    /// The url of the package
    pub url: Option<Url>,
    /// The license of the package
    pub license: Option<String>,
}

impl Display for NamelessMatchSpec {
    fn fmt(&self, f: &mut Formatter<'_>) -> std::fmt::Result {
        match &self.version {
            Some(version) => write!(f, "{version}")?,
            None => write!(f, "*")?,
        }

        if let Some(build) = &self.build {
            write!(f, " {build}")?;
        }

        let mut keys = Vec::new();

        if let Some(md5) = &self.md5 {
            keys.push(format!("md5={md5:x}"));
        }

        if let Some(sha256) = &self.sha256 {
            keys.push(format!("sha256={sha256:x}"));
        }

        if !keys.is_empty() {
            write!(f, "[{}]", keys.join(", "))?;
        }

        Ok(())
    }
}

impl From<MatchSpec> for NamelessMatchSpec {
    fn from(spec: MatchSpec) -> Self {
        Self {
            version: spec.version,
            build: spec.build,
            build_number: spec.build_number,
            file_name: spec.file_name,
            extras: spec.extras,
            channel: spec.channel,
            subdir: spec.subdir,
            namespace: spec.namespace,
            md5: spec.md5,
            sha256: spec.sha256,
            url: spec.url,
            license: spec.license,
        }
    }
}

impl MatchSpec {
    /// Constructs a [`MatchSpec`] from a [`NamelessMatchSpec`] and a name.
    pub fn from_nameless(spec: NamelessMatchSpec, name: Option<PackageName>) -> Self {
        Self {
            name,
            version: spec.version,
            build: spec.build,
            build_number: spec.build_number,
            file_name: spec.file_name,
            extras: spec.extras,
            channel: spec.channel,
            subdir: spec.subdir,
            namespace: spec.namespace,
            md5: spec.md5,
            sha256: spec.sha256,
            url: spec.url,
            license: spec.license,
        }
    }
}

/// Deserialize channel from string
/// TODO: This should be refactored so that the front ends are the one setting the channel config,
/// and rattler only takes care of the url.
fn deserialize_channel<'de, D>(deserializer: D) -> Result<Option<Arc<Channel>>, D::Error>
where
    D: Deserializer<'de>,
{
    let s: Option<String> = Option::deserialize(deserializer)?;

    match s {
        Some(str_val) => {
            let config = ChannelConfig::default_with_root_dir(
                std::env::current_dir().expect("Could not determine current directory"),
            );

            Channel::from_str(str_val, &config)
                .map(|channel| Some(Arc::new(channel)))
                .map_err(serde::de::Error::custom)
        }
        None => Ok(None),
    }
}

/// A trait that defines the behavior of matching a spec against a record.
pub trait Matches<T> {
    /// Match a [`MatchSpec`] against a record.
    /// Matching it to a record means that the record is valid for the spec.
    fn matches(&self, other: &T) -> bool;
}

impl Matches<PackageRecord> for NamelessMatchSpec {
    /// Match a [`NamelessMatchSpec`] against a [`PackageRecord`]
    fn matches(&self, other: &PackageRecord) -> bool {
        if let Some(spec) = self.version.as_ref() {
            if !spec.matches(&other.version) {
                return false;
            }
        }

        if let Some(build_string) = self.build.as_ref() {
            if !build_string.matches(&other.build) {
                return false;
            }
        }

        if let Some(build_number) = self.build_number.as_ref() {
            if !build_number.matches(&other.build_number) {
                return false;
            }
        }

        if let Some(md5_spec) = self.md5.as_ref() {
            if Some(md5_spec) != other.md5.as_ref() {
                return false;
            }
        }

        if let Some(sha256_spec) = self.sha256.as_ref() {
            if Some(sha256_spec) != other.sha256.as_ref() {
                return false;
            }
        }

        if let Some(license) = self.license.as_ref() {
            if Some(license) != other.license.as_ref() {
                return false;
            }
        }

        true
    }
}

impl Matches<PackageRecord> for MatchSpec {
    /// Match a [`MatchSpec`] against a [`PackageRecord`]
    fn matches(&self, other: &PackageRecord) -> bool {
        if let Some(name) = self.name.as_ref() {
            if name != &other.name {
                return false;
            }
        }

        if let Some(spec) = self.version.as_ref() {
            if !spec.matches(&other.version) {
                return false;
            }
        }

        if let Some(build_string) = self.build.as_ref() {
            if !build_string.matches(&other.build) {
                return false;
            }
        }

        if let Some(build_number) = self.build_number.as_ref() {
            if !build_number.matches(&other.build_number) {
                return false;
            }
        }

        if let Some(md5_spec) = self.md5.as_ref() {
            if Some(md5_spec) != other.md5.as_ref() {
                return false;
            }
        }

        if let Some(sha256_spec) = self.sha256.as_ref() {
            if Some(sha256_spec) != other.sha256.as_ref() {
                return false;
            }
        }

        if let Some(license) = self.license.as_ref() {
            if Some(license) != other.license.as_ref() {
                return false;
            }
        }

        true
    }
}

impl Matches<RepoDataRecord> for MatchSpec {
    /// Match a [`MatchSpec`] against a [`RepoDataRecord`]
    fn matches(&self, other: &RepoDataRecord) -> bool {
        if let Some(url_spec) = self.url.as_ref() {
            if url_spec != &other.url {
                return false;
            }
        }

        if !self.matches(&other.package_record) {
            return false;
        }

        true
    }
}

impl Matches<RepoDataRecord> for NamelessMatchSpec {
    /// Match a [`NamelessMatchSpec`] against a [`RepoDataRecord`]
    fn matches(&self, other: &RepoDataRecord) -> bool {
        if let Some(url_spec) = self.url.as_ref() {
            if url_spec != &other.url {
                return false;
            }
        }

        if !self.matches(&other.package_record) {
            return false;
        }

        true
    }
}

impl Matches<GenericVirtualPackage> for MatchSpec {
    /// Match a [`MatchSpec`] against a [`GenericVirtualPackage`]
    fn matches(&self, other: &GenericVirtualPackage) -> bool {
        if let Some(name) = self.name.as_ref() {
            if name != &other.name {
                return false;
            }
        }

        if let Some(spec) = self.version.as_ref() {
            if !spec.matches(&other.version) {
                return false;
            }
        }

        if let Some(build_string) = self.build.as_ref() {
            if !build_string.matches(&other.build_string) {
                return false;
            }
        }
        true
    }
}

#[cfg(test)]
mod tests {
    use itertools::Itertools;
    use rstest::rstest;
    use std::str::FromStr;

    use rattler_digest::{parse_digest_from_hex, Md5, Sha256};

    use crate::{
<<<<<<< HEAD
        match_spec::Matches, Channel, MatchSpec, NamelessMatchSpec, PackageName, PackageRecord,
        ParseStrictness::*, RepoDataRecord, StringMatcher, Version,
=======
        match_spec::Matches, MatchSpec, NamelessMatchSpec, PackageName, PackageRecord,
        ParseStrictness::*, RepoDataRecord, StringMatcher, Version, VersionSpec,
>>>>>>> 6e2cb4de
    };
    use insta::assert_snapshot;
    use std::hash::{Hash, Hasher};

    #[test]
    fn test_matchspec_format_eq() {
        let spec = MatchSpec::from_str("conda-forge::mamba[version==1.0, sha256=aaac4bc9c6916ecc0e33137431645b029ade22190c7144eead61446dcbcc6f97, md5=dede6252c964db3f3e41c7d30d07f6bf]", Strict).unwrap();
        let spec_as_string = spec.to_string();
        let rebuild_spec = MatchSpec::from_str(&spec_as_string, Strict).unwrap();

        assert_eq!(spec, rebuild_spec);
    }

    #[test]
    fn test_name_asterisk() {
        // Test that MatchSpec can be created with an asterisk as the package name
        let spec = MatchSpec::from_str("*[license=MIT]", Lenient).unwrap();
        assert_eq!(spec.name, None);
        assert_eq!(spec.license, Some("MIT".to_string()));

        // Test with a version
        let spec = MatchSpec::from_str("* >=1.0", Lenient).unwrap();
        assert_eq!(spec.name, None);
        assert_eq!(
            spec.version,
            Some(VersionSpec::from_str(">=1.0", Lenient).unwrap())
        );
    }

    #[test]
    fn test_nameless_matchspec_format_eq() {
        let spec = NamelessMatchSpec::from_str("*[version==1.0, sha256=aaac4bc9c6916ecc0e33137431645b029ade22190c7144eead61446dcbcc6f97, md5=dede6252c964db3f3e41c7d30d07f6bf]", Lenient).unwrap();
        let spec_as_string = spec.to_string();
        let rebuild_spec = NamelessMatchSpec::from_str(&spec_as_string, Strict).unwrap();

        assert_eq!(spec, rebuild_spec);
    }

    #[test]
    fn test_hash_match() {
        let spec1 = MatchSpec::from_str("tensorflow 2.6.*", Strict).unwrap();
        let spec2 = MatchSpec::from_str("tensorflow 2.6.*", Strict).unwrap();
        assert_eq!(spec1, spec2);

        let mut hasher = std::collections::hash_map::DefaultHasher::new();
        spec1.hash(&mut hasher);
        let hash1 = hasher.finish();

        let mut hasher = std::collections::hash_map::DefaultHasher::new();
        spec2.hash(&mut hasher);
        let hash2 = hasher.finish();

        assert_eq!(hash1, hash2);
    }

    #[test]
    fn test_hash_no_match() {
        let spec1 = MatchSpec::from_str("tensorflow 2.6.0.*", Strict).unwrap();
        let spec2 = MatchSpec::from_str("tensorflow 2.6.*", Strict).unwrap();
        assert_ne!(spec1, spec2);

        let mut hasher = std::collections::hash_map::DefaultHasher::new();
        spec1.hash(&mut hasher);
        let hash1 = hasher.finish();

        let mut hasher = std::collections::hash_map::DefaultHasher::new();
        spec2.hash(&mut hasher);
        let hash2 = hasher.finish();

        assert_ne!(hash1, hash2);
    }

    #[test]
    fn test_digest_match() {
        let record = PackageRecord {
            sha256: parse_digest_from_hex::<Sha256>(
                "f44c4bc9c6916ecc0e33137431645b029ade22190c7144eead61446dcbcc6f97",
            ),
            md5: parse_digest_from_hex::<Md5>("dede6252c964db3f3e41c7d30d07f6bf"),
            ..PackageRecord::new(
                PackageName::new_unchecked("mamba"),
                Version::from_str("1.0").unwrap(),
                String::from("foo_bar_py310_1"),
            )
        };

        let spec = MatchSpec::from_str("mamba[version==1.0, sha256=aaac4bc9c6916ecc0e33137431645b029ade22190c7144eead61446dcbcc6f97]", Strict).unwrap();
        assert!(!spec.matches(&record));

        let spec = MatchSpec::from_str("mamba[version==1.0, sha256=f44c4bc9c6916ecc0e33137431645b029ade22190c7144eead61446dcbcc6f97]", Strict).unwrap();
        assert!(spec.matches(&record));

        let spec = MatchSpec::from_str(
            "mamba[version==1.0, md5=aaaa6252c964db3f3e41c7d30d07f6bf]",
            Strict,
        )
        .unwrap();
        assert!(!spec.matches(&record));

        let spec = MatchSpec::from_str(
            "mamba[version==1.0, md5=dede6252c964db3f3e41c7d30d07f6bf]",
            Strict,
        )
        .unwrap();
        assert!(spec.matches(&record));

        let spec = MatchSpec::from_str("mamba[version==1.0, md5=dede6252c964db3f3e41c7d30d07f6bf, sha256=f44c4bc9c6916ecc0e33137431645b029ade22190c7144eead61446dcbcc6f97]", Strict).unwrap();
        assert!(spec.matches(&record));

        let spec = MatchSpec::from_str("mamba[version==1.0, md5=dede6252c964db3f3e41c7d30d07f6bf, sha256=aaac4bc9c6916ecc0e33137431645b029ade22190c7144eead61446dcbcc6f97]", Strict).unwrap();
        assert!(!spec.matches(&record));

        let spec = MatchSpec::from_str("mamba[build=*py310_1]", Strict).unwrap();
        assert!(spec.matches(&record));

        let spec = MatchSpec::from_str("mamba[build=*py310*]", Strict).unwrap();
        assert!(spec.matches(&record));

        let spec = MatchSpec::from_str("mamba[build=*py39*]", Strict).unwrap();
        assert!(!spec.matches(&record));

        let spec = MatchSpec::from_str("mamba * [build=*py310*]", Strict).unwrap();
        assert!(spec.matches(&record));

        let spec = MatchSpec::from_str("mamba *[build=*py39*]", Strict).unwrap();
        assert!(!spec.matches(&record));
        assert!(spec.build == Some(StringMatcher::from_str("*py39*").unwrap()));

        let spec = MatchSpec::from_str("mamba * [build=*py39*]", Strict).unwrap();
        println!("Build: {:?}", spec.build);
        assert!(!spec.matches(&record));
    }

    #[test]
    fn precedence_version_build() {
        let spec =
            MatchSpec::from_str("foo 3.0.* [version=1.2.3, build='foobar']", Lenient).unwrap();
        assert_eq!(spec.version.unwrap(), "1.2.3".parse().unwrap());
        assert_eq!(spec.build.unwrap(), "foobar".parse().unwrap());

        let spec = MatchSpec::from_str("foo 3.0.* abcdef[build='foobar', version=1.2.3]", Lenient)
            .unwrap();
        assert_eq!(spec.build.unwrap(), "foobar".parse().unwrap());
        assert_eq!(spec.version.unwrap(), "1.2.3".parse().unwrap());

        let spec =
            NamelessMatchSpec::from_str("3.0.* [version=1.2.3, build='foobar']", Lenient).unwrap();
        assert_eq!(spec.version.unwrap(), "1.2.3".parse().unwrap());
        assert_eq!(spec.build.unwrap(), "foobar".parse().unwrap());

        let spec =
            NamelessMatchSpec::from_str("3.0.* abcdef[build='foobar', version=1.2.3]", Lenient)
                .unwrap();
        assert_eq!(spec.build.unwrap(), "foobar".parse().unwrap());
        assert_eq!(spec.version.unwrap(), "1.2.3".parse().unwrap());
    }

    #[test]
    fn strict_parsing_multiple_values() {
        let spec = NamelessMatchSpec::from_str("3.0.* [version=1.2.3]", Strict);
        assert!(spec.is_err());

        let spec = NamelessMatchSpec::from_str("3.0.* foo[build='foobar']", Strict);
        assert!(spec.is_err());

        let spec = NamelessMatchSpec::from_str(
            "3.0.* [build=baz, fn='/home/bla.tar.bz2' build='foobar']",
            Strict,
        );
        assert!(spec.is_err());

        let spec = MatchSpec::from_str("foo 3.0.* [version=1.2.3]", Strict);
        assert!(spec.is_err());

        let spec = MatchSpec::from_str("foo 3.0.* foo[build='foobar']", Strict);
        assert!(spec.is_err());
        assert!(spec
            .unwrap_err()
            .to_string()
            .contains("multiple values for: build"));

        let spec = MatchSpec::from_str(
            "foo 3.0.* [build=baz, fn='/home/foo.tar.bz2', build='foobar']",
            Strict,
        );
        assert!(spec.is_err());
        assert!(spec
            .unwrap_err()
            .to_string()
            .contains("multiple values for: build"));
    }

    #[test]
    fn test_layered_matches() {
        let repodata_record = RepoDataRecord {
            package_record: PackageRecord::new(
                PackageName::new_unchecked("mamba"),
                Version::from_str("1.0").unwrap(),
                String::from(""),
            ),
            file_name: String::from("mamba-1.0-py37_0"),
            url: url::Url::parse("https://mamba.io/mamba-1.0-py37_0.conda").unwrap(),
            channel: Some(Channel::from_url(url::Url::parse("https://mamba.io").unwrap()).base_url),
        };
        let package_record = repodata_record.clone().package_record;

        // Test with basic spec
        let match_spec = MatchSpec::from_str("mamba[version==1.0]", Strict).unwrap();
        let nameless_spec = match_spec.clone().into_nameless().1;

        assert!(match_spec.matches(&repodata_record));
        assert!(match_spec.matches(&package_record));
        assert!(nameless_spec.matches(&repodata_record));
        assert!(nameless_spec.matches(&package_record));

        // Test with url spec
        let match_spec =
            MatchSpec::from_str("https://mamba.io/mamba-1.0-py37_0.conda", Strict).unwrap();
        let nameless_spec = match_spec.clone().into_nameless().1;

        assert!(match_spec.matches(&repodata_record));
        assert!(match_spec.matches(&package_record));
        assert!(nameless_spec.matches(&repodata_record));
        assert!(nameless_spec.matches(&package_record));
    }

    #[test]
    fn test_field_matches() {
        let mut repodata_record = RepoDataRecord {
            package_record: PackageRecord::new(
                PackageName::new_unchecked("mamba"),
                Version::from_str("1.0").unwrap(),
                String::from(""),
            ),
            file_name: String::from("mamba-1.0-py37_0"),
            url: url::Url::parse("https://mamba.io/mamba-1.0-py37_0.conda").unwrap(),
            channel: Some(String::from("mamba")),
        };
        repodata_record.package_record.license = Some("BSD-3-Clause".into());
        let package_record = repodata_record.clone().package_record;

        let match_spec = MatchSpec::from_str("mamba[license=BSD-3-Clause]", Strict).unwrap();
        let nameless_spec = match_spec.clone().into_nameless().1;
        assert!(match_spec.matches(&repodata_record));
        assert!(match_spec.matches(&package_record));
        assert!(nameless_spec.matches(&repodata_record));
        assert!(nameless_spec.matches(&package_record));

        let match_spec = MatchSpec::from_str("mamba[license=MIT]", Strict).unwrap();
        let nameless_spec = match_spec.clone().into_nameless().1;
        assert!(!match_spec.matches(&repodata_record));
        assert!(!match_spec.matches(&package_record));
        assert!(!nameless_spec.matches(&repodata_record));
        assert!(!nameless_spec.matches(&package_record));

        let repodata_record_no_license = RepoDataRecord {
            package_record: PackageRecord::new(
                PackageName::new_unchecked("mamba"),
                Version::from_str("1.0").unwrap(),
                String::from(""),
            ),
            file_name: String::from("mamba-1.0-py37_0"),
            url: url::Url::parse("https://mamba.io/mamba-1.0-py37_0.conda").unwrap(),
            channel: Some(String::from("mamba")),
        };
        let package_record_no_license = repodata_record_no_license.clone().package_record;
        assert!(!match_spec.matches(&repodata_record_no_license));
        assert!(!match_spec.matches(&package_record_no_license));
        assert!(!nameless_spec.matches(&repodata_record_no_license));
        assert!(!nameless_spec.matches(&package_record_no_license));
    }

    #[test]
    fn test_serialize_matchspec() {
        let specs = ["mamba 1.0.* py37_0",
            "conda-forge::pytest[version='==1.0', sha256=aaac4bc9c6916ecc0e33137431645b029ade22190c7144eead61446dcbcc6f97, md5=dede6252c964db3f3e41c7d30d07f6bf]",
            "conda-forge/linux-64::pytest",
            "conda-forge/linux-64::pytest[version=1.0.*]",
            "conda-forge/linux-64::pytest[version=1.0.*, build=py37_0, license=MIT]",
            "conda-forge/linux-64::pytest ==1.2.3"];

        assert_snapshot!(specs
            .into_iter()
            .map(|s| MatchSpec::from_str(s, Strict).unwrap())
            .map(|s| s.to_string())
            .format("\n")
            .to_string());
    }

    #[test]
    fn test_serialize_json_matchspec() {
        let specs = ["mamba 1.0.* py37_0",
            "conda-forge::pytest[version='==1.0', sha256=aaac4bc9c6916ecc0e33137431645b029ade22190c7144eead61446dcbcc6f97, md5=dede6252c964db3f3e41c7d30d07f6bf]",
            "conda-forge/linux-64::pytest",
            "conda-forge/linux-64::pytest[version=1.0.*]",
            "conda-forge/linux-64::pytest[version=1.0.*, build=py37_0]",
            "conda-forge/linux-64::pytest ==1.2.3"];

        assert_snapshot!(specs
            .into_iter()
            .map(|s| MatchSpec::from_str(s, Strict).unwrap())
            .map(|s| serde_json::to_string(&s).unwrap())
            .format("\n")
            .to_string());
    }

    #[rstest]
    #[case("foo >=1.0 py37_0", true)]
    #[case("foo >=1.0 py37*", true)]
    #[case("foo 1.0.* py38*", false)]
    #[case("foo * py37_1", false)]
    #[case("foo ==1.0", true)]
    #[case("foo >=2.0", false)]
    #[case("foo >=1.0", true)]
    #[case("foo", true)]
    #[case("bar", false)]
    fn test_match_generic_virtual_package(#[case] spec_str: &str, #[case] expected: bool) {
        let virtual_package = crate::GenericVirtualPackage {
            name: PackageName::new_unchecked("foo"),
            version: Version::from_str("1.0").unwrap(),
            build_string: String::from("py37_0"),
        };

        let spec = MatchSpec::from_str(spec_str, Strict).unwrap();
        assert_eq!(spec.matches(&virtual_package), expected);
    }

    #[test]
    fn test_is_virtual() {
        let spec = MatchSpec::from_str("non_virtual_name", Strict).unwrap();
        assert!(!spec.is_virtual());

        let spec = MatchSpec::from_str("__virtual_name", Strict).unwrap();
        assert!(spec.is_virtual());

        let spec = MatchSpec::from_str("non_virtual_name >=12", Strict).unwrap();
        assert!(!spec.is_virtual());

        let spec = MatchSpec::from_str("__virtual_name >=12", Strict).unwrap();
        assert!(spec.is_virtual());

        let spec =
            MatchSpec::from_nameless(NamelessMatchSpec::from_str(">=12", Strict).unwrap(), None);
        assert!(!spec.is_virtual());
    }
}<|MERGE_RESOLUTION|>--- conflicted
+++ resolved
@@ -555,17 +555,14 @@
     use itertools::Itertools;
     use rstest::rstest;
     use std::str::FromStr;
+    use url::Url;
 
     use rattler_digest::{parse_digest_from_hex, Md5, Sha256};
 
     use crate::{
-<<<<<<< HEAD
-        match_spec::Matches, Channel, MatchSpec, NamelessMatchSpec, PackageName, PackageRecord,
-        ParseStrictness::*, RepoDataRecord, StringMatcher, Version,
-=======
-        match_spec::Matches, MatchSpec, NamelessMatchSpec, PackageName, PackageRecord,
-        ParseStrictness::*, RepoDataRecord, StringMatcher, Version, VersionSpec,
->>>>>>> 6e2cb4de
+        match_spec::Matches, utils::UrlWithTrailingSlash, Channel, ChannelUrl, MatchSpec,
+        NamelessMatchSpec, PackageName, PackageRecord, ParseStrictness::*, RepoDataRecord,
+        StringMatcher, Version, VersionSpec,
     };
     use insta::assert_snapshot;
     use std::hash::{Hash, Hasher};
@@ -802,7 +799,7 @@
             ),
             file_name: String::from("mamba-1.0-py37_0"),
             url: url::Url::parse("https://mamba.io/mamba-1.0-py37_0.conda").unwrap(),
-            channel: Some(String::from("mamba")),
+            channel: Some(ChannelUrl::from(Url::from_str("https://mamba.io").unwrap())),
         };
         repodata_record.package_record.license = Some("BSD-3-Clause".into());
         let package_record = repodata_record.clone().package_record;
@@ -829,7 +826,7 @@
             ),
             file_name: String::from("mamba-1.0-py37_0"),
             url: url::Url::parse("https://mamba.io/mamba-1.0-py37_0.conda").unwrap(),
-            channel: Some(String::from("mamba")),
+            channel: Some(ChannelUrl::from(Url::from_str("https://mamba.io").unwrap())),
         };
         let package_record_no_license = repodata_record_no_license.clone().package_record;
         assert!(!match_spec.matches(&repodata_record_no_license));
