use crate::{PackageName, PackageRecord, VersionSpec};
use rattler_digest::{serde::SerializableHash, Md5Hash, Sha256Hash};
use serde::Serialize;
use serde_with::{serde_as, skip_serializing_none};
use std::fmt::{Debug, Display, Formatter};
<<<<<<< HEAD
use std::hash::{Hash, Hasher};
=======
use std::hash::Hash;
>>>>>>> 743ec3be

pub mod matcher;
pub mod parse;

use matcher::StringMatcher;

/// A [`MatchSpec`] is, fundamentally, a query language for conda packages. Any of the fields that
/// comprise a [`crate::PackageRecord`] can be used to compose a [`MatchSpec`].
///
/// [`MatchSpec`] can be composed with keyword arguments, where keys are any of the
/// attributes of [`crate::PackageRecord`]. Values for keyword arguments are the exact
/// values the attribute should match against. Many fields can also be matched against non-exact
/// values -- by including wildcard `*` and `>`/`<` ranges--where supported. Any non-specified field
/// is the equivalent of a full wildcard match.
///
/// MatchSpecs can also be composed using a single positional argument, with optional
/// keyword arguments. Keyword arguments also override any conflicting information provided in
/// the positional argument. Conda has historically had several string representations for equivalent
/// MatchSpecs.
///
/// A series of rules are now followed for creating the canonical string representation of a
/// MatchSpec instance. The canonical string representation can generically be
/// represented by
///
/// (channel(/subdir):(namespace):)name(version(build))[key1=value1,key2=value2]
///
/// where `()` indicate optional fields.
///
/// The rules for constructing a canonical string representation are:
///
/// 1. `name` (i.e. "package name") is required, but its value can be '*'. Its position is always
///    outside the key-value brackets.
/// 2. If `version` is an exact version, it goes outside the key-value brackets and is prepended
///    by `==`. If `version` is a "fuzzy" value (e.g. `1.11.*`), it goes outside the key-value
///    brackets with the `.*` left off and is prepended by `=`. Otherwise `version` is included
///    inside key-value brackets.
/// 3. If `version` is an exact version, and `build` is an exact value, `build` goes outside
///    key-value brackets prepended by a `=`.  Otherwise, `build` goes inside key-value brackets.
///    `build_string` is an alias for `build`.
/// 4. The `namespace` position is being held for a future feature. It is currently ignored.
/// 5. If `channel` is included and is an exact value, a `::` separator is used between `channel`
///    and `name`.  `channel` can either be a canonical channel name or a channel url.  In the
///    canonical string representation, the canonical channel name will always be used.
/// 6. If `channel` is an exact value and `subdir` is an exact value, `subdir` is appended to
///    `channel` with a `/` separator.  Otherwise, `subdir` is included in the key-value brackets.
/// 7. Key-value brackets can be delimited by comma, space, or comma+space.  Value can optionally
///    be wrapped in single or double quotes, but must be wrapped if `value` contains a comma,
///    space, or equal sign.  The canonical format uses comma delimiters and single quotes.
/// 8. When constructing a `MatchSpec` instance from a string, any key-value pair given
///    inside the key-value brackets overrides any matching parameter given outside the brackets.
///
/// When `MatchSpec` attribute values are simple strings, the are interpreted using the
/// following conventions:
///   - If the string begins with `^` and ends with `$`, it is converted to a regex.
///   - If the string contains an asterisk (`*`), it is transformed from a glob to a regex.
///   - Otherwise, an exact match to the string is sought.
///
/// # Examples:
///
/// ```rust
/// use rattler_conda_types::{MatchSpec, VersionSpec, StringMatcher, PackageName};
/// use std::str::FromStr;
///
/// let spec = MatchSpec::from_str("foo 1.0 py27_0").unwrap();
/// assert_eq!(spec.name, Some(PackageName::new_unchecked("foo")));
/// assert_eq!(spec.version, Some(VersionSpec::from_str("1.0").unwrap()));
/// assert_eq!(spec.build, Some(StringMatcher::from_str("py27_0").unwrap()));
///
/// let spec = MatchSpec::from_str("foo=1.0=py27_0").unwrap();
/// assert_eq!(spec.name, Some(PackageName::new_unchecked("foo")));
/// assert_eq!(spec.version, Some(VersionSpec::from_str("==1.0").unwrap()));
/// assert_eq!(spec.build, Some(StringMatcher::from_str("py27_0").unwrap()));
///
/// let spec = MatchSpec::from_str("conda-forge::foo[version=\"1.0.*\"]").unwrap();
/// assert_eq!(spec.name, Some(PackageName::new_unchecked("foo")));
/// assert_eq!(spec.version, Some(VersionSpec::from_str("1.0.*").unwrap()));
/// assert_eq!(spec.channel, Some("conda-forge".to_string()));
///
/// let spec = MatchSpec::from_str("conda-forge/linux-64::foo>=1.0").unwrap();
/// assert_eq!(spec.name, Some(PackageName::new_unchecked("foo")));
/// assert_eq!(spec.version, Some(VersionSpec::from_str(">=1.0").unwrap()));
/// assert_eq!(spec.channel, Some("conda-forge".to_string()));
/// assert_eq!(spec.subdir, Some("linux-64".to_string()));
///
/// let spec = MatchSpec::from_str("*/linux-64::foo>=1.0").unwrap();
/// assert_eq!(spec.name, Some(PackageName::new_unchecked("foo")));
/// assert_eq!(spec.version, Some(VersionSpec::from_str(">=1.0").unwrap()));
/// assert_eq!(spec.channel, Some("*".to_string()));
/// assert_eq!(spec.subdir, Some("linux-64".to_string()));
///
/// let spec = MatchSpec::from_str("foo[build=\"py2*\"]").unwrap();
/// assert_eq!(spec.name, Some(PackageName::new_unchecked("foo")));
/// assert_eq!(spec.build, Some(StringMatcher::from_str("py2*").unwrap()));
/// ```
///
/// To fully-specify a package with a full, exact spec, the following fields must be given as exact values:
///
///   - channel
///   - subdir
///   - name
///   - version
///   - build
///
/// In the future, the namespace field might be added to this list.
///
/// Alternatively, an exact spec is given by `*[sha256=01ba4719c80b6fe911b091a7c05124b64eeece964e09c058ef8f9805daca546b]`.
#[skip_serializing_none]
#[serde_as]
#[derive(Debug, Default, Clone, Serialize, Eq, PartialEq, Hash)]
pub struct MatchSpec {
    /// The name of the package
    pub name: Option<PackageName>,
    /// The version spec of the package (e.g. `1.2.3`, `>=1.2.3`, `1.2.*`)
    pub version: Option<VersionSpec>,
    /// The build string of the package (e.g. `py37_0`, `py37h6de7cb9_0`, `py*`)
    pub build: Option<StringMatcher>,
    /// The build number of the package
    pub build_number: Option<u64>,
    /// Match the specific filename of the package
    pub file_name: Option<String>,
    /// The channel of the package
    pub channel: Option<String>,
    /// The subdir of the channel
    pub subdir: Option<String>,
    /// The namespace of the package (currently not used)
    pub namespace: Option<String>,
    /// The md5 hash of the package
    #[serde_as(as = "Option<SerializableHash::<rattler_digest::Md5>>")]
    pub md5: Option<Md5Hash>,
    /// The sha256 hash of the package
    #[serde_as(as = "Option<SerializableHash::<rattler_digest::Sha256>>")]
    pub sha256: Option<Sha256Hash>,
}

impl Display for MatchSpec {
    fn fmt(&self, f: &mut Formatter<'_>) -> std::fmt::Result {
        if let Some(channel) = &self.channel {
            // TODO: namespace
            write!(f, "{}", channel)?;
        }

        if let Some(subdir) = &self.subdir {
            write!(f, "/{}", subdir)?;
        }

        match &self.name {
            Some(name) => write!(f, "{}", name.as_normalized())?,
            None => write!(f, "*")?,
        }

        if let Some(namespace) = &self.namespace {
            write!(f, ":{}:", namespace)?;
        } else if self.channel.is_some() || self.subdir.is_some() {
            write!(f, "::")?;
        }

        if let Some(version) = &self.version {
            write!(f, " {}", version)?;
        }

        if let Some(build) = &self.build {
            write!(f, " {}", build)?;
        }

        let mut keys = Vec::new();

        if let Some(md5) = &self.md5 {
            keys.push(format!("md5={md5:x}"));
        }

        if let Some(sha256) = &self.sha256 {
            keys.push(format!("sha256={sha256:x}"));
        }

        if !keys.is_empty() {
            write!(f, "[{}]", keys.join(", "))?;
        }

        Ok(())
    }
}

impl MatchSpec {
    /// Match a MatchSpec against a PackageRecord
    pub fn matches(&self, record: &PackageRecord) -> bool {
        if let Some(name) = self.name.as_ref() {
            if name != &record.name {
                return false;
            }
        }

        if let Some(spec) = self.version.as_ref() {
            if !spec.matches(&record.version) {
                return false;
            }
        }

        if let Some(build_string) = self.build.as_ref() {
            if !build_string.matches(&record.build) {
                return false;
            }
        }

        if let Some(md5_spec) = self.md5.as_ref() {
            if Some(md5_spec) != record.md5.as_ref() {
                return false;
            }
        }

        if let Some(sha256_spec) = self.sha256.as_ref() {
            if Some(sha256_spec) != record.sha256.as_ref() {
                return false;
            }
        }

        true
    }
}

/// Similar to a [`MatchSpec`] but does not include the package name. This is useful in places
/// where the package name is already known (e.g. `foo = "3.4.1 *cuda"`)
#[serde_as]
#[skip_serializing_none]
#[derive(Debug, Default, Clone, Serialize, Eq, PartialEq)]
pub struct NamelessMatchSpec {
    /// The version spec of the package (e.g. `1.2.3`, `>=1.2.3`, `1.2.*`)
    pub version: Option<VersionSpec>,
    /// The build string of the package (e.g. `py37_0`, `py37h6de7cb9_0`, `py*`)
    pub build: Option<StringMatcher>,
    /// The build number of the package
    pub build_number: Option<u64>,
    /// Match the specific filename of the package
    pub file_name: Option<String>,
    /// The channel of the package
    pub channel: Option<String>,
    /// The subdir of the channel
    pub subdir: Option<String>,
    /// The namespace of the package (currently not used)
    pub namespace: Option<String>,
    /// The md5 hash of the package
    #[serde_as(as = "Option<SerializableHash::<rattler_digest::Md5>>")]
    pub md5: Option<Md5Hash>,
    /// The sha256 hash of the package
    #[serde_as(as = "Option<SerializableHash::<rattler_digest::Sha256>>")]
    pub sha256: Option<Sha256Hash>,
}

impl NamelessMatchSpec {
    /// Match a MatchSpec against a PackageRecord
    pub fn matches(&self, record: &PackageRecord) -> bool {
        if let Some(spec) = self.version.as_ref() {
            if !spec.matches(&record.version) {
                return false;
            }
        }

        if let Some(build_string) = self.build.as_ref() {
            if !build_string.matches(&record.build) {
                return false;
            }
        }

        if let Some(md5_spec) = self.md5.as_ref() {
            if Some(md5_spec) != record.md5.as_ref() {
                return false;
            }
        }

        if let Some(sha256_spec) = self.sha256.as_ref() {
            if Some(sha256_spec) != record.sha256.as_ref() {
                return false;
            }
        }

        true
    }
}

impl Display for NamelessMatchSpec {
    fn fmt(&self, f: &mut Formatter<'_>) -> std::fmt::Result {
        match &self.version {
            Some(version) => write!(f, "{version}")?,
            None => write!(f, "*")?,
        }

        if let Some(build) = &self.build {
            write!(f, " {}", build)?;
        }

        let mut keys = Vec::new();

        if let Some(md5) = &self.md5 {
            keys.push(format!("md5={md5:x}"));
        }

        if let Some(sha256) = &self.sha256 {
            keys.push(format!("sha256={sha256:x}"));
        }

        if !keys.is_empty() {
            write!(f, "[{}]", keys.join(", "))?;
        }

        Ok(())
    }
}

impl From<MatchSpec> for NamelessMatchSpec {
    fn from(spec: MatchSpec) -> Self {
        Self {
            version: spec.version,
            build: spec.build,
            build_number: spec.build_number,
            file_name: spec.file_name,
            channel: spec.channel,
            subdir: spec.subdir,
            namespace: spec.namespace,
            md5: spec.md5,
            sha256: spec.sha256,
        }
    }
}

impl MatchSpec {
    /// Constructs a [`MatchSpec`] from a [`NamelessMatchSpec`] and a name.
    pub fn from_nameless(spec: NamelessMatchSpec, name: Option<PackageName>) -> Self {
        Self {
            name,
            version: spec.version,
            build: spec.build,
            build_number: spec.build_number,
            file_name: spec.file_name,
            channel: spec.channel,
            subdir: spec.subdir,
            namespace: spec.namespace,
            md5: spec.md5,
            sha256: spec.sha256,
        }
    }
}

impl Hash for MatchSpec {
    fn hash<H: Hasher>(&self, state: &mut H) {
        self.name.hash(state);
        self.version.hash(state);
        self.build.hash(state);
        self.build_number.hash(state);
        self.file_name.hash(state);
        self.channel.hash(state);
        self.subdir.hash(state);
        self.namespace.hash(state);
        self.md5.hash(state);
        self.sha256.hash(state);
    }
}

#[cfg(test)]
mod tests {
    use std::str::FromStr;

    use rattler_digest::{parse_digest_from_hex, Md5, Sha256};

    use crate::{MatchSpec, NamelessMatchSpec, PackageName, PackageRecord, Version};
    use std::hash::{Hash, Hasher};

    #[test]
    fn test_matchspec_format_eq() {
        let spec = MatchSpec::from_str("mamba[version==1.0, sha256=aaac4bc9c6916ecc0e33137431645b029ade22190c7144eead61446dcbcc6f97, md5=dede6252c964db3f3e41c7d30d07f6bf]").unwrap();
        let spec_as_string = spec.to_string();
        let rebuild_spec = MatchSpec::from_str(&spec_as_string).unwrap();

        assert_eq!(spec, rebuild_spec)
    }

    #[test]
    fn test_nameless_matchspec_format_eq() {
        let spec = NamelessMatchSpec::from_str("*[version==1.0, sha256=aaac4bc9c6916ecc0e33137431645b029ade22190c7144eead61446dcbcc6f97, md5=dede6252c964db3f3e41c7d30d07f6bf]").unwrap();
        let spec_as_string = spec.to_string();
        let rebuild_spec = NamelessMatchSpec::from_str(&spec_as_string).unwrap();

        assert_eq!(spec, rebuild_spec)
    }

    #[test]
    fn test_hash_match() {
        let spec1 = MatchSpec::from_str("tensorflow 2.6.*").unwrap();
        let spec2 = MatchSpec::from_str("tensorflow 2.6.*").unwrap();
        assert_eq!(spec1, spec2);

        let mut hasher = std::collections::hash_map::DefaultHasher::new();
        let hash1 = spec1.hash(&mut hasher);
        let hash2 = spec2.hash(&mut hasher);

        assert_eq!(hash1, hash2);
    }

    #[test]
    fn test_hash_no_match() {
        let spec1 = MatchSpec::from_str("tensorflow 2.6.0.*").unwrap();
        let spec2 = MatchSpec::from_str("tensorflow 2.6.*").unwrap();
        assert_ne!(spec1, spec2);

        let mut hasher = std::collections::hash_map::DefaultHasher::new();
        spec1.hash(&mut hasher);
        let hash1 = hasher.finish();
        spec2.hash(&mut hasher);
        let hash2 = hasher.finish();

        assert_ne!(hash1, hash2);
    }

    #[test]
    fn test_digest_match() {
        let record = PackageRecord {
            sha256: parse_digest_from_hex::<Sha256>(
                "f44c4bc9c6916ecc0e33137431645b029ade22190c7144eead61446dcbcc6f97",
            ),
            md5: parse_digest_from_hex::<Md5>("dede6252c964db3f3e41c7d30d07f6bf"),
            ..PackageRecord::new(
                PackageName::new_unchecked("mamba"),
                Version::from_str("1.0").unwrap(),
                String::from(""),
            )
        };

        let spec = MatchSpec::from_str("mamba[version==1.0, sha256=aaac4bc9c6916ecc0e33137431645b029ade22190c7144eead61446dcbcc6f97]").unwrap();
        assert!(!spec.matches(&record));

        let spec = MatchSpec::from_str("mamba[version==1.0, sha256=f44c4bc9c6916ecc0e33137431645b029ade22190c7144eead61446dcbcc6f97]").unwrap();
        assert!(spec.matches(&record));

        let spec = MatchSpec::from_str("mamba[version==1.0, md5=aaaa6252c964db3f3e41c7d30d07f6bf]")
            .unwrap();
        assert!(!spec.matches(&record));

        let spec = MatchSpec::from_str("mamba[version==1.0, md5=dede6252c964db3f3e41c7d30d07f6bf]")
            .unwrap();
        assert!(spec.matches(&record));

        let spec = MatchSpec::from_str("mamba[version==1.0, md5=dede6252c964db3f3e41c7d30d07f6bf, sha256=f44c4bc9c6916ecc0e33137431645b029ade22190c7144eead61446dcbcc6f97]").unwrap();
        assert!(spec.matches(&record));

        let spec = MatchSpec::from_str("mamba[version==1.0, md5=dede6252c964db3f3e41c7d30d07f6bf, sha256=aaac4bc9c6916ecc0e33137431645b029ade22190c7144eead61446dcbcc6f97]").unwrap();
        assert!(!spec.matches(&record));
    }
}<|MERGE_RESOLUTION|>--- conflicted
+++ resolved
@@ -3,11 +3,7 @@
 use serde::Serialize;
 use serde_with::{serde_as, skip_serializing_none};
 use std::fmt::{Debug, Display, Formatter};
-<<<<<<< HEAD
-use std::hash::{Hash, Hasher};
-=======
 use std::hash::Hash;
->>>>>>> 743ec3be
 
 pub mod matcher;
 pub mod parse;
@@ -349,21 +345,6 @@
     }
 }
 
-impl Hash for MatchSpec {
-    fn hash<H: Hasher>(&self, state: &mut H) {
-        self.name.hash(state);
-        self.version.hash(state);
-        self.build.hash(state);
-        self.build_number.hash(state);
-        self.file_name.hash(state);
-        self.channel.hash(state);
-        self.subdir.hash(state);
-        self.namespace.hash(state);
-        self.md5.hash(state);
-        self.sha256.hash(state);
-    }
-}
-
 #[cfg(test)]
 mod tests {
     use std::str::FromStr;
