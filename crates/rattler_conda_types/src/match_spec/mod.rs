--- conflicted
+++ resolved
@@ -1,9 +1,6 @@
-<<<<<<< HEAD
 //! Query language for conda packages.
-=======
 #[cfg(feature = "experimental_conditionals")]
 use crate::match_spec::condition::MatchSpecCondition;
->>>>>>> 98564c9b
 use crate::package::ArchiveIdentifier;
 use crate::{
     build_spec::BuildNumberSpec, GenericVirtualPackage, PackageName, PackageRecord, RepoDataRecord,
@@ -23,12 +20,9 @@
 use crate::Channel;
 use crate::ChannelConfig;
 
-<<<<<<< HEAD
-/// Match a given string either by exact match, glob or regex
-=======
 #[cfg(feature = "experimental_conditionals")]
 pub mod condition;
->>>>>>> 98564c9b
+/// Match a given string either by exact match, glob or regex
 pub mod matcher;
 /// Match package names either by exact match, glob or regex
 pub mod package_name_matcher;
