--- conflicted
+++ resolved
@@ -517,11 +517,8 @@
 
 #[cfg(test)]
 mod tests {
-<<<<<<< HEAD
+    use itertools::Itertools;
     use rstest::rstest;
-=======
-    use itertools::Itertools;
->>>>>>> 21b844b1
     use std::str::FromStr;
 
     use rattler_digest::{parse_digest_from_hex, Md5, Sha256};
