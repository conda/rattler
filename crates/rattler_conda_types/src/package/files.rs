use crate::package::PackageFile;
use std::path::{Path, PathBuf};

/// Representation of the `info/files` file in older package archives.
#[derive(Debug, Clone, PartialEq, Eq)]
pub struct Files {
    pub files: Vec<PathBuf>,
}

impl PackageFile for Files {
    fn package_path() -> &'static Path {
        Path::new("info/files")
    }

<<<<<<< HEAD
    /// Parses a `files` file from a file.
    pub fn from_path(path: impl AsRef<Path>) -> Result<Self, std::io::Error> {
        Self::from_reader(File::open(path.as_ref())?)
    }

    /// Reads the file from a package archive directory
    pub fn from_package_directory(path: &Path) -> Result<Self, std::io::Error> {
        Self::from_path(&path.join("info/files"))
    }
}

impl FromStr for Files {
    type Err = std::io::Error;

    fn from_str(s: &str) -> Result<Self, Self::Err> {
=======
    fn from_str(str: &str) -> Result<Self, std::io::Error> {
>>>>>>> d4df1c91
        Ok(Self {
            files: str.lines().map(PathBuf::from).collect(),
        })
    }
}

#[cfg(test)]
mod test {
    use super::{Files, PackageFile};
    use std::path::PathBuf;

    #[test]
    pub fn test_parse_files() {
        let parsed = Files::from_str("include/zconf.h\ninclude/zlib.h\nlib/libz.a\nlib/libz.so\nlib/libz.so.1\nlib/libz.so.1.2.8\nlib/pkgconfig/zlib.pc").unwrap();
        assert_eq!(
            parsed,
            Files {
                files: vec![
                    PathBuf::from("include/zconf.h"),
                    PathBuf::from("include/zlib.h"),
                    PathBuf::from("lib/libz.a"),
                    PathBuf::from("lib/libz.so"),
                    PathBuf::from("lib/libz.so.1"),
                    PathBuf::from("lib/libz.so.1.2.8"),
                    PathBuf::from("lib/pkgconfig/zlib.pc"),
                ]
            }
        )
    }
}<|MERGE_RESOLUTION|>--- conflicted
+++ resolved
@@ -12,25 +12,7 @@
         Path::new("info/files")
     }
 
-<<<<<<< HEAD
-    /// Parses a `files` file from a file.
-    pub fn from_path(path: impl AsRef<Path>) -> Result<Self, std::io::Error> {
-        Self::from_reader(File::open(path.as_ref())?)
-    }
-
-    /// Reads the file from a package archive directory
-    pub fn from_package_directory(path: &Path) -> Result<Self, std::io::Error> {
-        Self::from_path(&path.join("info/files"))
-    }
-}
-
-impl FromStr for Files {
-    type Err = std::io::Error;
-
-    fn from_str(s: &str) -> Result<Self, Self::Err> {
-=======
     fn from_str(str: &str) -> Result<Self, std::io::Error> {
->>>>>>> d4df1c91
         Ok(Self {
             files: str.lines().map(PathBuf::from).collect(),
         })
