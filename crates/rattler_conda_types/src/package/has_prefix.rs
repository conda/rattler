use crate::{package::paths::FileMode, package::PackageFile};
use nom::{
    branch::alt,
    bytes::complete::{tag, tag_no_case, take_till1},
    character::complete::multispace1,
    combinator::{all_consuming, map, value},
<<<<<<< HEAD
    sequence::{preceded, terminated},
    IResult, Parser,
=======
    sequence::{preceded, terminated, tuple},
    IResult,
>>>>>>> 1a0431de
};
use std::{
    borrow::Cow,
    hint::black_box,
    path::{Path, PathBuf},
    str::FromStr,
    sync::OnceLock,
};

/// Representation of an entry in `info/has_prefix`.
#[derive(Debug, Clone, PartialEq, Eq)]
pub struct HasPrefixEntry {
    /// The prefix placeholder in the file
    pub prefix: Cow<'static, str>,
    /// The file's mode
    pub file_mode: FileMode,
    /// The file's relative path respective to the environment's prefix
    pub relative_path: PathBuf,
}

/// Representation of the `info/has_prefix` file in older package archives.
#[derive(Debug, Clone, PartialEq, Eq)]
pub struct HasPrefix {
    /// A list of files in the package that contain the `prefix` (and need prefix replacement).
    pub files: Vec<HasPrefixEntry>,
}

impl PackageFile for HasPrefix {
    fn package_path() -> &'static Path {
        Path::new("info/has_prefix")
    }

    fn from_str(str: &str) -> Result<Self, std::io::Error> {
        Ok(Self {
            files: str
                .lines()
                .map(HasPrefixEntry::from_str)
                .collect::<Result<_, _>>()?,
        })
    }
}

/// Returns the default placeholder path. Although this is just a constant it is constructed at
/// runtime. This ensures that the string itself is not present in the binary when compiled. The
/// reason we want that is that conda-build (and friends) tries to replace this placeholder in the
/// binary to point to the actual path in the installed conda environment. In this case we don't
/// want to that so we deliberately break up the string and reconstruct it at runtime.
fn placeholder_string() -> &'static str {
    static PLACEHOLDER: OnceLock<String> = OnceLock::new();
    PLACEHOLDER
        .get_or_init(|| {
            let mut result = black_box(String::from("/opt/"));
            for i in 1..=3 {
                result.push_str(&format!("anaconda{i}"));
            }
            result
        })
        .as_str()
}

impl FromStr for HasPrefixEntry {
    type Err = std::io::Error;

    fn from_str(s: &str) -> Result<Self, Self::Err> {
        /// Parses `<prefix> <file_mode> <path>` and fails if there is more input.
        fn prefix_file_mode_path(buf: &str) -> IResult<&str, HasPrefixEntry> {
            all_consuming(map(
                tuple((
                    possibly_quoted_string,
                    multispace1,
                    file_mode,
                    multispace1,
                    possibly_quoted_string,
                )),
                |(prefix, _, file_mode, _, path)| HasPrefixEntry {
                    prefix: Cow::Owned(prefix.into_owned()),
                    file_mode,
                    relative_path: PathBuf::from(&*path),
                },
<<<<<<< HEAD
            ))
            .parse(buf)
=======
            ))(buf)
>>>>>>> 1a0431de
        }

        /// Parses "<path>" and fails if there is more input.
        fn only_path(buf: &str) -> IResult<&str, HasPrefixEntry> {
            all_consuming(map(possibly_quoted_string, |path| HasPrefixEntry {
                prefix: Cow::Borrowed(placeholder_string()),
                file_mode: FileMode::Text,
                relative_path: PathBuf::from(&*path),
<<<<<<< HEAD
            }))
            .parse(buf)
=======
            }))(buf)
>>>>>>> 1a0431de
        }

        /// Parses "text|binary" as a [`FileMode`]
        fn file_mode(buf: &str) -> IResult<&str, FileMode> {
            alt((
                value(FileMode::Text, tag_no_case("text")),
                value(FileMode::Binary, tag_no_case("binary")),
<<<<<<< HEAD
            ))
            .parse(buf)
=======
            ))(buf)
>>>>>>> 1a0431de
        }

        /// Parses either a quoted or an unquoted string.
        fn possibly_quoted_string(buf: &str) -> IResult<&str, Cow<'_, str>> {
            alt((
                map(quoted_string, Cow::Owned),
                map(take_till1(char::is_whitespace), Cow::Borrowed),
<<<<<<< HEAD
            ))
            .parse(buf)
=======
            ))(buf)
>>>>>>> 1a0431de
        }

        /// Parses a quoted string and delimited '\"'
        fn quoted_string(buf: &str) -> IResult<&str, String> {
            fn in_quotes(buf: &str) -> IResult<&str, String> {
                let mut ret = String::new();
                let mut skip_delimiter = false;
                for (i, ch) in buf.char_indices() {
                    if ch == '\\' && !skip_delimiter {
                        skip_delimiter = true;
                    } else if ch == '"' && !skip_delimiter {
                        return Ok((&buf[i..], ret));
                    } else {
                        ret.push(ch);
                        skip_delimiter = false;
                    }
                }
                Err(nom::Err::Incomplete(nom::Needed::Unknown))
            }

            let qs = preceded(tag("\""), in_quotes);
            terminated(qs, tag("\""))(buf)
        }

<<<<<<< HEAD
        alt((prefix_file_mode_path, only_path))
            .parse(s)
=======
        alt((prefix_file_mode_path, only_path))(s)
>>>>>>> 1a0431de
            .map(|(_, res)| res)
            .map_err(|e| std::io::Error::new(std::io::ErrorKind::InvalidData, e.to_string()))
    }
}

#[cfg(test)]
mod test {
    use super::*;
    use crate::package::FileMode;
    use std::{borrow::Cow, path::PathBuf, str::FromStr};

    #[test]
    fn test_placeholder() {
        assert_eq!(placeholder_string(), "/opt/anaconda1anaconda2anaconda3");
    }

    #[test]
    pub fn test_parse_has_prefix() {
        let parsed =
            HasPrefixEntry::from_str("/opt/anaconda1anaconda2anaconda3 text lib/pkgconfig/zlib.pc")
                .unwrap();
        assert_eq!(
            parsed,
            HasPrefixEntry {
                prefix: Cow::Borrowed("/opt/anaconda1anaconda2anaconda3"),
                file_mode: FileMode::Text,
                relative_path: PathBuf::from("lib/pkgconfig/zlib.pc"),
            }
        );

        let parsed = HasPrefixEntry::from_str(
            "\"/opt/anaconda1 anaconda2anaconda3\" binary \"lib/pkg config/zlib.pc\"",
        )
        .unwrap();
        assert_eq!(
            parsed,
            HasPrefixEntry {
                prefix: Cow::Borrowed("/opt/anaconda1 anaconda2anaconda3"),
                file_mode: FileMode::Binary,
                relative_path: PathBuf::from("lib/pkg config/zlib.pc"),
            }
        );

        let parsed = HasPrefixEntry::from_str("lib/pkgconfig/zlib.pc").unwrap();
        assert_eq!(
            parsed,
            HasPrefixEntry {
                prefix: Cow::Borrowed("/opt/anaconda1anaconda2anaconda3"),
                file_mode: FileMode::Text,
                relative_path: PathBuf::from("lib/pkgconfig/zlib.pc"),
            }
        );
    }
}<|MERGE_RESOLUTION|>--- conflicted
+++ resolved
@@ -1,17 +1,3 @@
-use crate::{package::paths::FileMode, package::PackageFile};
-use nom::{
-    branch::alt,
-    bytes::complete::{tag, tag_no_case, take_till1},
-    character::complete::multispace1,
-    combinator::{all_consuming, map, value},
-<<<<<<< HEAD
-    sequence::{preceded, terminated},
-    IResult, Parser,
-=======
-    sequence::{preceded, terminated, tuple},
-    IResult,
->>>>>>> 1a0431de
-};
 use std::{
     borrow::Cow,
     hint::black_box,
@@ -19,6 +5,17 @@
     str::FromStr,
     sync::OnceLock,
 };
+
+use nom::{
+    branch::alt,
+    bytes::complete::{tag, tag_no_case, take_till1},
+    character::complete::multispace1,
+    combinator::{all_consuming, map, value},
+    sequence::{preceded, terminated},
+    IResult, Parser,
+};
+
+use crate::package::{paths::FileMode, PackageFile};
 
 /// Representation of an entry in `info/has_prefix`.
 #[derive(Debug, Clone, PartialEq, Eq)]
@@ -34,7 +31,8 @@
 /// Representation of the `info/has_prefix` file in older package archives.
 #[derive(Debug, Clone, PartialEq, Eq)]
 pub struct HasPrefix {
-    /// A list of files in the package that contain the `prefix` (and need prefix replacement).
+    /// A list of files in the package that contain the `prefix` (and need
+    /// prefix replacement).
     pub files: Vec<HasPrefixEntry>,
 }
 
@@ -53,11 +51,13 @@
     }
 }
 
-/// Returns the default placeholder path. Although this is just a constant it is constructed at
-/// runtime. This ensures that the string itself is not present in the binary when compiled. The
-/// reason we want that is that conda-build (and friends) tries to replace this placeholder in the
-/// binary to point to the actual path in the installed conda environment. In this case we don't
-/// want to that so we deliberately break up the string and reconstruct it at runtime.
+/// Returns the default placeholder path. Although this is just a constant it is
+/// constructed at runtime. This ensures that the string itself is not present
+/// in the binary when compiled. The reason we want that is that conda-build
+/// (and friends) tries to replace this placeholder in the binary to point to
+/// the actual path in the installed conda environment. In this case we don't
+/// want to that so we deliberately break up the string and reconstruct it at
+/// runtime.
 fn placeholder_string() -> &'static str {
     static PLACEHOLDER: OnceLock<String> = OnceLock::new();
     PLACEHOLDER
@@ -75,27 +75,24 @@
     type Err = std::io::Error;
 
     fn from_str(s: &str) -> Result<Self, Self::Err> {
-        /// Parses `<prefix> <file_mode> <path>` and fails if there is more input.
+        /// Parses `<prefix> <file_mode> <path>` and fails if there is more
+        /// input.
         fn prefix_file_mode_path(buf: &str) -> IResult<&str, HasPrefixEntry> {
             all_consuming(map(
-                tuple((
+                (
                     possibly_quoted_string,
                     multispace1,
                     file_mode,
                     multispace1,
                     possibly_quoted_string,
-                )),
+                ),
                 |(prefix, _, file_mode, _, path)| HasPrefixEntry {
                     prefix: Cow::Owned(prefix.into_owned()),
                     file_mode,
                     relative_path: PathBuf::from(&*path),
                 },
-<<<<<<< HEAD
             ))
             .parse(buf)
-=======
-            ))(buf)
->>>>>>> 1a0431de
         }
 
         /// Parses "<path>" and fails if there is more input.
@@ -104,12 +101,8 @@
                 prefix: Cow::Borrowed(placeholder_string()),
                 file_mode: FileMode::Text,
                 relative_path: PathBuf::from(&*path),
-<<<<<<< HEAD
             }))
             .parse(buf)
-=======
-            }))(buf)
->>>>>>> 1a0431de
         }
 
         /// Parses "text|binary" as a [`FileMode`]
@@ -117,12 +110,8 @@
             alt((
                 value(FileMode::Text, tag_no_case("text")),
                 value(FileMode::Binary, tag_no_case("binary")),
-<<<<<<< HEAD
             ))
             .parse(buf)
-=======
-            ))(buf)
->>>>>>> 1a0431de
         }
 
         /// Parses either a quoted or an unquoted string.
@@ -130,12 +119,8 @@
             alt((
                 map(quoted_string, Cow::Owned),
                 map(take_till1(char::is_whitespace), Cow::Borrowed),
-<<<<<<< HEAD
             ))
             .parse(buf)
-=======
-            ))(buf)
->>>>>>> 1a0431de
         }
 
         /// Parses a quoted string and delimited '\"'
@@ -157,15 +142,11 @@
             }
 
             let qs = preceded(tag("\""), in_quotes);
-            terminated(qs, tag("\""))(buf)
-        }
-
-<<<<<<< HEAD
+            terminated(qs, tag("\"")).parse(buf)
+        }
+
         alt((prefix_file_mode_path, only_path))
             .parse(s)
-=======
-        alt((prefix_file_mode_path, only_path))(s)
->>>>>>> 1a0431de
             .map(|(_, res)| res)
             .map_err(|e| std::io::Error::new(std::io::ErrorKind::InvalidData, e.to_string()))
     }
@@ -173,9 +154,10 @@
 
 #[cfg(test)]
 mod test {
+    use std::{borrow::Cow, path::PathBuf, str::FromStr};
+
     use super::*;
     use crate::package::FileMode;
-    use std::{borrow::Cow, path::PathBuf, str::FromStr};
 
     #[test]
     fn test_placeholder() {
