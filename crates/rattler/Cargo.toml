--- conflicted
+++ resolved
@@ -40,8 +40,7 @@
 
 [dev-dependencies]
 rand = "0.8.4"
-<<<<<<< HEAD
-insta = "0.12.0"
+insta = "1.16.0"
 proptest = "1.0.0"
 
 
@@ -49,8 +48,4 @@
 cc = "1"
 anyhow = "1"
 bindgen = "0.60"
-cmake = "0.1"
-=======
-insta = "1.16.0"
-proptest = "1.0.0"
->>>>>>> 09f83a2a
+cmake = "0.1"