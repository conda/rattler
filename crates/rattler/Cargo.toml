[package]
name = "rattler"
version = "0.1.0"
edition = "2021"

# See more keys and their definitions at https://doc.rust-lang.org/cargo/reference/manifest.html

[dependencies]
anyhow = "1.0.44"
clap = { version="3.2.14", features=["derive"] }
tokio = { version = "1.12.0", features = ["full", "io-util"] }
tokio-util = { version = "0.7.3", features = ["codec", "io"] }
futures = "0.3.17"
serde = { version = "1.0.130", features = ["derive"] }
serde_json = { version="1.0.68", features=["raw_value"] }
fxhash = "0.2.1"
serde_with="2.0.0"
pubgrub = { git="https://github.com/baszalmstra/pubgrub.git", branch="feat/inclusive_range" }
reqwest = { version = "0.11.6", features = ["stream"] }
reqwest-middleware = "0.1.4"
reqwest-retry = "0.1.3"
http-cache-reqwest = "0.5.0"
thiserror = "1.0.30"
url = { version = "2.2.2", features = ["serde"] }
regex = "1.5.4"
indicatif = { version="0.17.0-rc.6", features=["improved_unicode"] }
bytes = "1.1.0"
smallvec = { version="1.8.0", features=["serde", "const_new", "const_generics", "union"] }
itertools = "0.10.3"
tracing = "0.1.29"
pep440 = "0.2.0"
once_cell = "1.8.0"
derive_more = "0.99.16"
void = "1.0.2"
nom = "7.1.0"
dirs = "4.0.0"
async-compression = {version="0.3.12", features=["gzip", "futures-bufread", "tokio"] }
log = "0.4.14"
pretty_env_logger = "0.4.0"
<<<<<<< HEAD
libc = "0.2"
=======
tempfile = "3.3.0"
pin-project-lite = "0.2.9"
extendhash = "1.0.9"
>>>>>>> 33d5367a

[dev-dependencies]
rand = "0.8.4"
insta = "1.16.0"
proptest = "1.0.0"
<<<<<<< HEAD


[build-dependencies]
cc = "1"
anyhow = "1"
bindgen = "0.60"
cmake = "0.1"
=======
axum = "0.5.13"
tower-http = { version="0.3.4", features=["fs", "compression-gzip"] }
tokio-test = "0.4.2"
>>>>>>> 33d5367a
<|MERGE_RESOLUTION|>--- conflicted
+++ resolved
@@ -37,28 +37,21 @@
 async-compression = {version="0.3.12", features=["gzip", "futures-bufread", "tokio"] }
 log = "0.4.14"
 pretty_env_logger = "0.4.0"
-<<<<<<< HEAD
 libc = "0.2"
-=======
 tempfile = "3.3.0"
 pin-project-lite = "0.2.9"
 extendhash = "1.0.9"
->>>>>>> 33d5367a
 
 [dev-dependencies]
 rand = "0.8.4"
 insta = "1.16.0"
 proptest = "1.0.0"
-<<<<<<< HEAD
-
+axum = "0.5.13"
+tower-http = { version="0.3.4", features=["fs", "compression-gzip"] }
+tokio-test = "0.4.2"
 
 [build-dependencies]
 cc = "1"
 anyhow = "1"
 bindgen = "0.60"
-cmake = "0.1"
-=======
-axum = "0.5.13"
-tower-http = { version="0.3.4", features=["fs", "compression-gzip"] }
-tokio-test = "0.4.2"
->>>>>>> 33d5367a
+cmake = "0.1"