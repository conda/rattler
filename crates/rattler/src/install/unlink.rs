//! Unlinking packages from an environment.

use std::{
    collections::HashSet,
    ffi::OsString,
    io::ErrorKind,
    path::{Path, PathBuf},
};

use fs_err::tokio as tokio_fs;
use rattler_conda_types::{prefix::Prefix, prefix_record::PrefixRecord};
use uuid::Uuid;

/// Error that can occur while unlinking a package.
#[derive(Debug, thiserror::Error)]
pub enum UnlinkError {
    /// Failed to delete a directory.
    #[error("failed to delete empty directory: {0}")]
    FailedToDeleteDirectory(String, std::io::Error),

    /// Failed to delete a file.
    #[error("failed to delete file: {0}")]
    FailedToDeleteFile(String, std::io::Error),

    /// Failed to read a directory.
    #[error("failed to read directory: {0}")]
    FailedToReadDirectory(String, std::io::Error),

    /// Failed to read a directory.
    #[error("failed to test existence: {0}")]
    FailedToTestExistence(String, std::io::Error),

    /// Failed to create a directory
    #[error("failed to create directory: {0}")]
    FailedToCreateDirectory(String, std::io::Error),

    /// Failed to move a file to the trash
    #[error("failed to move file: {0} to {1}")]
    FailedToMoveFile(String, String, std::io::Error),
}

pub(crate) fn recursively_remove_empty_directories(
    directory_path: &Path,
    target_prefix: &Path,
    is_python_noarch: bool,
    keep_directories: &HashSet<PathBuf>,
) -> Result<PathBuf, UnlinkError> {
    // Never delete the target prefix
    if directory_path == target_prefix
        || keep_directories.contains(directory_path)
        || !directory_path.exists()
    {
        return Ok(directory_path.to_path_buf());
    }

    // Should we make this stronger to protect the user?
    assert!(directory_path.starts_with(target_prefix));

    let mut read_dir = directory_path.read_dir().map_err(|e| {
        UnlinkError::FailedToReadDirectory(directory_path.to_string_lossy().to_string(), e)
    })?;

    match read_dir.next().transpose() {
        Ok(None) => {
            // The directory is empty, delete it
            std::fs::remove_dir(directory_path).map_err(|e| {
                UnlinkError::FailedToDeleteDirectory(
                    directory_path.to_string_lossy().to_string(),
                    e,
                )
            })?;

            // Recursively remove the parent directory
            if let Some(parent) = directory_path.parent() {
                recursively_remove_empty_directories(
                    parent,
                    target_prefix,
                    is_python_noarch,
                    keep_directories,
                )
            } else {
                Ok(directory_path.into())
            }
        }

        // Check if the only entry is a `__pycache__` directory
        Ok(Some(entry))
            if is_python_noarch
                && entry.file_name() == "__pycache__"
                && read_dir.next().is_none() =>
        {
            // The directory is empty, delete it
            std::fs::remove_dir_all(directory_path).map_err(|e| {
                UnlinkError::FailedToDeleteDirectory(
                    directory_path.to_string_lossy().to_string(),
                    e,
                )
            })?;

            // Recursively remove the parent directory
            if let Some(parent) = directory_path.parent() {
                recursively_remove_empty_directories(
                    parent,
                    target_prefix,
                    is_python_noarch,
                    keep_directories,
                )
            } else {
                Ok(directory_path.into())
            }
        }
        _ => Ok(directory_path.into()),
    }
}

/// Remove files in trash folder that are not currently in use.
pub async fn empty_trash(target_prefix: &Path) -> Result<(), UnlinkError> {
    let trash_dir = target_prefix.join(".trash");
    match tokio_fs::read_dir(&trash_dir).await {
        Ok(mut read_dir) => {
            let mut files_left_in_trash = false;
            while let Some(entry) = read_dir.next_entry().await.map_err(|e| {
                UnlinkError::FailedToReadDirectory(trash_dir.to_string_lossy().to_string(), e)
            })? {
                tokio_fs::remove_file(entry.path())
                    .await
                    .or_else(|e| match e.kind() {
                        ErrorKind::NotFound => Ok(()),
                        ErrorKind::PermissionDenied => {
                            files_left_in_trash = true;
                            Ok(())
                        }
                        _ => Err(UnlinkError::FailedToDeleteFile(
                            entry.path().to_string_lossy().to_string(),
                            e,
                        )),
                    })?;
            }
            if !files_left_in_trash {
                tokio_fs::remove_dir(&trash_dir).await.map_err(|e| {
                    UnlinkError::FailedToDeleteDirectory(trash_dir.to_string_lossy().to_string(), e)
                })?;
            }
        }
        Err(e) if e.kind() == ErrorKind::NotFound => {}
        Err(e) => {
            return Err(UnlinkError::FailedToReadDirectory(
                trash_dir.to_string_lossy().to_string(),
                e,
            ))
        }
    }

    Ok(())
}

<<<<<<< HEAD
async fn move_to_trash(target_prefix: &Prefix, path: &Path) -> Result<(), UnlinkError> {
    let mut trash_dest = target_prefix.get_trash_dir();
    match tokio::fs::try_exists(&trash_dest).await {
        Ok(true) => {}
        Ok(false) => tokio_fs::create_dir(&trash_dest).await.map_err(|e| {
            UnlinkError::FailedToCreateDirectory(trash_dest.to_string_lossy().to_string(), e)
        })?,
        Err(e) => {
            return Err(UnlinkError::FailedToTestExistence(
                trash_dest.to_string_lossy().to_string(),
                e,
            ))
        }
    }
=======
async fn move_to_trash(target_prefix: &Path, path: &Path) -> Result<(), UnlinkError> {
    let mut trash_dest = target_prefix.join(".trash");
    tokio_fs::create_dir_all(&trash_dest).await.map_err(|e| {
        UnlinkError::FailedToCreateDirectory(trash_dest.to_string_lossy().to_string(), e)
    })?;

>>>>>>> a9f097e3
    let mut new_filename = OsString::new();
    if let Some(file_name) = path.file_name() {
        new_filename.push(file_name);
        new_filename.push(".");
    }
    new_filename.push(format!("{}.trash", Uuid::new_v4().simple()));
    trash_dest.push(new_filename);
    match tokio_fs::rename(path, &trash_dest).await {
        Ok(_) => Ok(()),
        Err(e) => Err(UnlinkError::FailedToMoveFile(
            path.to_string_lossy().to_string(),
            trash_dest.to_string_lossy().to_string(),
            e,
        )),
    }
}

/// Completely remove the specified package from the environment.
pub async fn unlink_package(
    target_prefix: &Prefix,
    prefix_record: &PrefixRecord,
) -> Result<(), UnlinkError> {
    // Remove all entries
    for paths in prefix_record.paths_data.paths.iter() {
        let p = target_prefix.path().join(&paths.relative_path);
        match tokio_fs::remove_file(&p).await {
            Ok(_) => {}
            Err(e) => match e.kind() {
                // Simply ignore if the file is already gone.
                ErrorKind::NotFound => {}
                ErrorKind::PermissionDenied => move_to_trash(target_prefix, &p).await?,
                _ => {
                    return Err(UnlinkError::FailedToDeleteFile(
                        paths.relative_path.to_string_lossy().to_string(),
                        e,
                    ))
                }
            },
        }
    }

    // Remove the conda-meta file
    let conda_meta_path = target_prefix
        .join("conda-meta")
        .join(prefix_record.file_name());

    tokio_fs::remove_file(&conda_meta_path).await.map_err(|e| {
        UnlinkError::FailedToDeleteFile(conda_meta_path.to_string_lossy().to_string(), e)
    })?;

    Ok(())
}

#[cfg(test)]
mod tests {
    use std::{
        fs::{self, File},
        io::Write,
        path::Path,
    };

    use rattler_conda_types::{prefix::Prefix, Platform, RepoDataRecord};

    use crate::install::test_utils::download_and_get_prefix_record;
    use crate::install::{empty_trash, unlink_package, InstallDriver, Transaction};

    #[tokio::test]
    async fn test_unlink_package() {
        let environment_dir = tempfile::TempDir::new().unwrap();
        let prefix = Prefix::create(environment_dir.path()).unwrap();
        let prefix_record = download_and_get_prefix_record(
            &prefix,
            "https://conda.anaconda.org/conda-forge/win-64/ruff-0.0.171-py310h298983d_0.conda"
                .parse()
                .unwrap(),
            "25c755b97189ee066576b4ae3999d5e7ff4406d236b984742194e63941838dcd",
        )
        .await;
        let conda_meta_path = prefix.path().join("conda-meta");
        std::fs::create_dir_all(&conda_meta_path).unwrap();

        // Write the conda-meta information
        let pkg_meta_path = conda_meta_path.join(prefix_record.file_name());
        prefix_record.write_to_path(&pkg_meta_path, true).unwrap();

        // Unlink the package
        unlink_package(&prefix, &prefix_record).await.unwrap();

        // Check if the conda-meta file is gone
        assert!(!pkg_meta_path.exists());

        // Set up install driver to run post-processing steps ...
        let install_driver = InstallDriver::default();

        let transaction = Transaction::from_current_and_desired(
            vec![prefix_record.clone()],
            Vec::<RepoDataRecord>::new().into_iter(),
            None,
            Platform::current(),
        )
        .unwrap();

        install_driver
            .remove_empty_directories(&transaction, &[], environment_dir.path())
            .unwrap();

        // check that the environment is completely empty except for the conda-meta
        // folder
        let entries = std::fs::read_dir(environment_dir.path())
            .unwrap()
            .collect::<Vec<_>>();
        assert_eq!(entries.len(), 1);
        assert_eq!(entries[0].as_ref().unwrap().file_name(), "conda-meta");
    }

    #[tokio::test]
    async fn test_unlink_package_python_noarch() {
        let target_prefix = tempfile::TempDir::new().unwrap();
        let target_prefix = Prefix::create(target_prefix.path()).unwrap();
        let prefix_record = download_and_get_prefix_record(
            &target_prefix,
            "https://conda.anaconda.org/conda-forge/noarch/pytweening-1.0.4-pyhd8ed1ab_0.tar.bz2"
                .parse()
                .unwrap(),
            "81644bcb60d295f7923770b41daf2d90152ef54b9b094c26513be50fccd62125",
        )
        .await;

        let conda_meta_path = target_prefix.path().join("conda-meta");
        std::fs::create_dir_all(&conda_meta_path).unwrap();

        // Write the conda-meta information
        let pkg_meta_path = conda_meta_path.join(prefix_record.file_name());
        prefix_record.write_to_path(&pkg_meta_path, true).unwrap();

        fs::create_dir(
            target_prefix
                .path()
                .join("lib/python3.10/site-packages/pytweening/__pycache__"),
        )
        .unwrap();
        let mut file =
            File::create(target_prefix.path().join(
                "lib/python3.10/site-packages/pytweening/__pycache__/__init__.cpython-310.pyc",
            ))
            .unwrap();
        file.write_all(b"some funny bytes").unwrap();
        file.sync_all().unwrap();

        // Unlink the package
        unlink_package(&target_prefix, &prefix_record)
            .await
            .unwrap();

        // Check if the conda-meta file is gone
        assert!(!pkg_meta_path.exists());
        let install_driver = InstallDriver::default();

        let transaction = Transaction::from_current_and_desired(
            vec![prefix_record.clone()],
            Vec::<RepoDataRecord>::new().into_iter(),
            None,
            Platform::current(),
        )
        .unwrap();

        install_driver
            .remove_empty_directories(&transaction, &[], target_prefix.path())
            .unwrap();

        // check that the environment is completely empty except for the conda-meta
        // folder
        let entries = std::fs::read_dir(target_prefix.path())
            .unwrap()
            .collect::<Vec<_>>();
        assert_eq!(entries.len(), 1);
        assert_eq!(entries[0].as_ref().unwrap().file_name(), "conda-meta");
    }

    fn count_trash(trash_dir: &Path) -> usize {
        if !trash_dir.exists() {
            return 0;
        }
        let mut count = 0;
        for entry in std::fs::read_dir(trash_dir).unwrap() {
            let entry = entry.unwrap();
            if entry.path().extension().unwrap() == "trash" {
                count += 1;
            }
        }
        count
    }

    #[cfg(windows)]
    #[tokio::test]
    async fn test_unlink_package_in_use() {
        use crate::get_repodata_record;
        use crate::install::link_package;
        use crate::install::InstallOptions;
        use rattler_conda_types::PrefixRecord;
        use std::{
            env::{join_paths, split_paths, var_os},
            io::{BufRead, BufReader},
            process::{Command, Stdio},
        };

        use itertools::chain;

        let environment_dir = tempfile::TempDir::new().unwrap();
        let target_prefix = environment_dir.path();
        let prefix = Prefix::create(target_prefix).unwrap();
        let trash_dir = target_prefix.join(".trash");
        let files = [
            ("https://conda.anaconda.org/conda-forge/win-64/bat-0.24.0-ha073cba_1.conda", "65a125b7a6e7fd7e5d4588ee537b5db2c984ed71e4832f7041f691c2cfd73504"),
            ("https://conda.anaconda.org/conda-forge/win-64/ucrt-10.0.22621.0-h57928b3_1.conda", "db8dead3dd30fb1a032737554ce91e2819b43496a0db09927edf01c32b577450"),
            ("https://conda.anaconda.org/conda-forge/win-64/vc-14.3-ha32ba9b_23.conda", "986ddaf8feec2904eac9535a7ddb7acda1a1dfb9482088fdb8129f1595181663"),
            ("https://conda.anaconda.org/conda-forge/win-64/vc14_runtime-14.42.34433-he29a5d6_23.conda", "c483b090c4251a260aba6ff3e83a307bcfb5fb24ad7ced872ab5d02971bd3a49"),
        ];
        let conda_meta_path = target_prefix.join("conda-meta");
        std::fs::create_dir_all(&conda_meta_path).unwrap();
        let install_driver = InstallDriver::default();
        let mut prefix_records = Vec::new();
        for (package_url, expected_sha256) in files {
            let package_path =
                tools::download_and_cache_file_async(package_url.parse().unwrap(), expected_sha256)
                    .await
                    .unwrap();

            let package_dir = tempfile::TempDir::new().unwrap();

            // Create package cache
            rattler_package_streaming::fs::extract(&package_path, package_dir.path()).unwrap();

            // Link the package
            let paths = link_package(
                package_dir.path(),
                &prefix,
                &install_driver,
                InstallOptions::default(),
            )
            .await
            .unwrap();

            let repodata_record = get_repodata_record(&package_path);
            // Construct a PrefixRecord for the package

            let prefix_record =
                PrefixRecord::from_repodata_record(repodata_record, None, None, paths, None, None);
            prefix_record
                .write_to_path(conda_meta_path.join(prefix_record.file_name()), true)
                .unwrap();
            prefix_records.push(prefix_record);
        }

        // Start bat to block deletion of the bat package
        let cmd_path = target_prefix.join("bin").join("bat.exe");
        let mut cmd = Command::new(&cmd_path);
        cmd.arg("-p");
        cmd.stdout(Stdio::piped());
        cmd.stdin(Stdio::piped());
        cmd.stderr(Stdio::null());
        cmd.env(
            "PATH",
            join_paths(chain(
                chain(
                    [target_prefix.to_path_buf()],
                    [
                        "Library/mingw-w64/bin",
                        "Library/usr/bin",
                        "Library/bin",
                        "Scripts",
                        "bin",
                    ]
                    .iter()
                    .map(|x| target_prefix.join(x)),
                ),
                split_paths(&var_os("PATH").unwrap()),
            ))
            .unwrap(),
        );
        let mut child = cmd.spawn().expect("failed to spawn bat.exe");
        let mut stdin = child.stdin.take().expect("failed to open stdin");
        let mut stdout = BufReader::new(child.stdout.take().expect("failed to open stdout"));
        // Ensure program has started by waiting for it to repeat back to us.
        let mut line = String::new();
        stdin.write_all(b"abc\n").unwrap();
        stdout.read_line(&mut line).unwrap();

        // Unlink the package
        assert!(!trash_dir.exists());
        let prefix_record = prefix_records.first().unwrap();
        unlink_package(&prefix, prefix_record).await.unwrap();
        // Check if the conda-meta file is gone
        assert!(!conda_meta_path.join(prefix_record.file_name()).exists());
        assert!(trash_dir.exists());
        assert!(count_trash(&trash_dir) > 0);
        assert!(!cmd_path.exists());
        empty_trash(target_prefix).await.unwrap();
        assert!(count_trash(&trash_dir) > 0);

        drop(stdin);
        drop(stdout);
        child.wait().expect("bat failed");
        empty_trash(target_prefix).await.unwrap();
        assert!(count_trash(&trash_dir) == 0);
        assert!(!trash_dir.exists());
    }

    #[tokio::test]
    async fn test_empty_trash() {
        use uuid::Uuid;

        let environment_dir = tempfile::TempDir::new().unwrap();
        let trash_path = environment_dir.path().join(".trash");
        std::fs::create_dir_all(&trash_path).unwrap();
        {
            let mut file =
                File::create(trash_path.join(format!("{}.trash", Uuid::new_v4().simple())))
                    .unwrap();
            write!(file, "some data").unwrap();
        }
        {
            let mut file =
                File::create(trash_path.join(format!("{}.trash", Uuid::new_v4().simple())))
                    .unwrap();
            write!(file, "some other data").unwrap();
        }
        assert!(count_trash(&trash_path) == 2);
        empty_trash(environment_dir.path()).await.unwrap();
        assert!(!trash_path.exists());
    }
}<|MERGE_RESOLUTION|>--- conflicted
+++ resolved
@@ -154,29 +154,12 @@
     Ok(())
 }
 
-<<<<<<< HEAD
-async fn move_to_trash(target_prefix: &Prefix, path: &Path) -> Result<(), UnlinkError> {
+async fn move_to_trash(target_prefix: &Path, path: &Path) -> Result<(), UnlinkError> {
     let mut trash_dest = target_prefix.get_trash_dir();
-    match tokio::fs::try_exists(&trash_dest).await {
-        Ok(true) => {}
-        Ok(false) => tokio_fs::create_dir(&trash_dest).await.map_err(|e| {
-            UnlinkError::FailedToCreateDirectory(trash_dest.to_string_lossy().to_string(), e)
-        })?,
-        Err(e) => {
-            return Err(UnlinkError::FailedToTestExistence(
-                trash_dest.to_string_lossy().to_string(),
-                e,
-            ))
-        }
-    }
-=======
-async fn move_to_trash(target_prefix: &Path, path: &Path) -> Result<(), UnlinkError> {
-    let mut trash_dest = target_prefix.join(".trash");
     tokio_fs::create_dir_all(&trash_dest).await.map_err(|e| {
         UnlinkError::FailedToCreateDirectory(trash_dest.to_string_lossy().to_string(), e)
     })?;
 
->>>>>>> a9f097e3
     let mut new_filename = OsString::new();
     if let Some(file_name) = path.file_name() {
         new_filename.push(file_name);
