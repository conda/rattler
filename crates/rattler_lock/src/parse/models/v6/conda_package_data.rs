use std::{borrow::Cow, collections::BTreeSet};

use rattler_conda_types::{
    BuildNumber, NoArchType, PackageName, PackageRecord, PackageUrl, VersionWithSource,
};
use rattler_digest::{serde::SerializableHash, Md5Hash, Sha256Hash};
use serde::{Deserialize, Serialize};
use serde_with::serde_as;
use url::Url;

use crate::{
<<<<<<< HEAD
    conda::InputHash,
=======
    conda,
>>>>>>> b43e4b73
    utils::{derived_fields, derived_fields::LocationDerivedFields},
    CondaPackageData, ConversionError, UrlOrPath,
};

/// A helper struct that wraps all fields of a [`crate::CondaPackageData`] and
/// allows for easy conversion between the two.
///
/// This type provides full control over the order of the fields when
/// serializing. This is important because one of the design goals is that it
/// should be easy to read the lock file. A [`PackageRecord`] is serialized in
/// alphabetic order which might not be the most readable. This type instead
/// puts the "most important" fields at the top followed by more detailed ones.
///
/// So note that for reproducibility the order of these fields should not change
/// or should be reflected in a version change.
//
/// This type also adds more default values (e.g. for `build_number` and
/// `build_string`).
///
/// The complexity with `Cow<_>` types is introduced to allow both efficient
/// deserialization and serialization without requiring all data to be cloned
/// when serializing. We want to be able to use the same type of both
/// serialization and deserialization to ensure that when any of the
/// types involved change we are forced to update this struct as well.
#[serde_as]
#[derive(Serialize, Deserialize, Eq, PartialEq)]
pub(crate) struct CondaPackageDataModel<'a> {
    /// The location of the package. This can be a URL or a path.
    #[serde(rename = "conda")]
    pub location: UrlOrPath,

    // Unique identifiers go to the top
    #[serde(default, skip_serializing_if = "Option::is_none")]
    pub name: Option<Cow<'a, PackageName>>,
    #[serde(default, skip_serializing_if = "Option::is_none")]
    pub version: Option<Cow<'a, VersionWithSource>>,
    #[serde(default, skip_serializing_if = "Option::is_none")]
    pub build: Option<Cow<'a, String>>,
    #[serde(default, skip_serializing_if = "Option::is_none")]
    pub build_number: Option<BuildNumber>,
    #[serde(default, skip_serializing_if = "Option::is_none")]
    pub subdir: Option<Cow<'a, String>>,
    #[serde(default, skip_serializing_if = "Option::is_none")]
    pub noarch: Option<Cow<'a, NoArchType>>,

    // Then the hashes
    #[serde(default, skip_serializing_if = "Option::is_none")]
    #[serde_as(as = "Option<SerializableHash::<rattler_digest::Sha256>>")]
    pub sha256: Option<Sha256Hash>,
    #[serde(default, skip_serializing_if = "Option::is_none")]
    #[serde_as(as = "Option<SerializableHash::<rattler_digest::Md5>>")]
    pub md5: Option<Md5Hash>,
    #[serde(default, skip_serializing_if = "Option::is_none")]
    #[serde_as(as = "Option<SerializableHash::<rattler_digest::Sha256>>")]
    pub hash: Option<Sha256Hash>,
    #[serde(default, skip_serializing_if = "Option::is_none")]
    #[serde_as(as = "Option<SerializableHash::<rattler_digest::Md5>>")]
    pub legacy_bz2_md5: Option<Md5Hash>,

    // Dependencies
    #[serde(default, skip_serializing_if = "Vec::is_empty")]
    pub depends: Cow<'a, Vec<String>>,
    #[serde(default, skip_serializing_if = "Vec::is_empty")]
    pub constrains: Cow<'a, Vec<String>>,

    // Additional properties (in semi alphabetic order but grouped by commonality)
    #[serde(default, skip_serializing_if = "Option::is_none")]
    pub arch: Option<Cow<'a, Option<String>>>,
    #[serde(default, skip_serializing_if = "Option::is_none")]
    pub platform: Option<Cow<'a, Option<String>>>,

    #[serde(default, skip_serializing_if = "Option::is_none")]
    pub channel: Option<Cow<'a, Option<Url>>>,

    #[serde(default, skip_serializing_if = "Option::is_none")]
    pub features: Cow<'a, Option<String>>,
    #[serde(default, skip_serializing_if = "Vec::is_empty")]
    pub track_features: Cow<'a, Vec<String>>,

    #[serde(default, skip_serializing_if = "Option::is_none")]
    pub file_name: Option<Cow<'a, Option<String>>>,

    #[serde(default, skip_serializing_if = "Option::is_none")]
    pub license: Cow<'a, Option<String>>,
    #[serde(default, skip_serializing_if = "Option::is_none")]
    pub license_family: Cow<'a, Option<String>>,
    #[serde(default, skip_serializing_if = "Option::is_none")]
    pub purls: Cow<'a, Option<BTreeSet<PackageUrl>>>,

    #[serde(default, skip_serializing_if = "Option::is_none")]
    pub size: Cow<'a, Option<u64>>,
    #[serde(default, skip_serializing_if = "Option::is_none")]
    pub legacy_bz2_size: Cow<'a, Option<u64>>,

    #[serde(default, skip_serializing_if = "Option::is_none")]
    #[serde_as(as = "Option<crate::utils::serde::Timestamp>")]
    pub timestamp: Option<chrono::DateTime<chrono::Utc>>,

    #[serde(default, skip_serializing_if = "Option::is_none")]
<<<<<<< HEAD
    pub input: Option<Cow<'a, Vec<String>>>,
=======
    pub input: Option<InputHash<'a>>,
}

#[serde_as]
#[derive(Serialize, Deserialize, Eq, PartialEq)]
pub(crate) struct InputHash<'a> {
    #[serde_as(as = "SerializableHash::<rattler_digest::Sha256>")]
    pub hash: Sha256Hash,
    pub globs: Cow<'a, Vec<String>>,
>>>>>>> b43e4b73
}

impl<'a> TryFrom<CondaPackageDataModel<'a>> for CondaPackageData {
    type Error = ConversionError;

    fn try_from(value: CondaPackageDataModel<'a>) -> Result<Self, Self::Error> {
        let derived = LocationDerivedFields::new(&value.location);
        let build = value
            .build
            .map(Cow::into_owned)
            .or_else(|| derived.build.clone())
            .unwrap_or_default();
        let build_number = value
            .build_number
            .or_else(|| derived_fields::derive_build_number_from_build(&build))
            .unwrap_or(0);
        let subdir = value
            .subdir
            .map(Cow::into_owned)
            .or_else(|| derived.subdir.clone())
            .ok_or_else(|| ConversionError::Missing("subdir".to_string()))?;
        let noarch = value.noarch.map_or_else(
            || {
                derived_fields::derive_noarch_type(
                    derived.subdir.as_deref().unwrap_or(&subdir),
                    derived.build.as_deref().unwrap_or(&build),
                )
            },
            Cow::into_owned,
        );
        let (derived_arch, derived_platform) = derived_fields::derive_arch_and_platform(&subdir);

        let input_hash = if value.hash.is_some() || value.input.is_some() {
            Some(InputHash {
                hash: value.hash.unwrap_or_default(),
                globs: value.input.map_or_else(Vec::new, Cow::into_owned),
            })
        } else {
            None
        };

        Ok(Self {
<<<<<<< HEAD
            input: input_hash,
=======
            input: value.input.map(|input| conda::InputHash {
                hash: input.hash,
                globs: input.globs.into_owned(),
            }),
>>>>>>> b43e4b73
            package_record: PackageRecord {
                build,
                build_number,
                constrains: value.constrains.into_owned(),
                depends: value.depends.into_owned(),
                features: value.features.into_owned(),
                legacy_bz2_md5: value.legacy_bz2_md5,
                legacy_bz2_size: value.legacy_bz2_size.into_owned(),
                license: value.license.into_owned(),
                license_family: value.license_family.into_owned(),
                md5: value.md5,
                name: value
                    .name
                    .map(Cow::into_owned)
                    .or(derived.name)
                    .ok_or_else(|| ConversionError::Missing("name".to_string()))?,
                noarch,
                arch: value.arch.map_or(derived_arch, Cow::into_owned),
                platform: value.platform.map_or(derived_platform, Cow::into_owned),
                purls: value.purls.into_owned(),
                sha256: value.sha256,
                size: value.size.into_owned(),
                subdir,
                timestamp: value.timestamp,
                track_features: value.track_features.into_owned(),
                version: value
                    .version
                    .map(Cow::into_owned)
                    .or(derived.version)
                    .ok_or_else(|| ConversionError::Missing("version".to_string()))?,
                run_exports: None,
            },
            location: value.location,
            file_name: value
                .file_name
                .map(Cow::into_owned)
                .unwrap_or(derived.file_name),
            channel: value
                .channel
                .map(Cow::into_owned)
                .unwrap_or(derived.channel),
        })
    }
}

impl<'a> From<&'a CondaPackageData> for CondaPackageDataModel<'a> {
    fn from(value: &'a CondaPackageData) -> Self {
        let package_record = &value.package_record;
        let derived = LocationDerivedFields::new(&value.location);
        let derived_build_number =
            derived_fields::derive_build_number_from_build(&package_record.build).unwrap_or(0);
        let derived_noarch = derived_fields::derive_noarch_type(
            derived.subdir.as_deref().unwrap_or(&package_record.subdir),
            derived.build.as_deref().unwrap_or(&package_record.build),
        );
        let (derived_arch, derived_platform) = derived_fields::derive_arch_and_platform(
            derived.subdir.as_deref().unwrap_or(&package_record.subdir),
        );

        // Polyfill the arch and platform values if they are not present.
        let arch = value.package_record.arch.clone().or(derived_arch);
        let platform = value.package_record.platform.clone().or(derived_platform);

        Self {
            location: value.location.clone(),
            name: (Some(package_record.name.as_source())
                != derived.name.as_ref().map(PackageName::as_source))
            .then_some(Cow::Borrowed(&package_record.name)),
            version: (Some(package_record.version.as_str())
                != derived.version.as_ref().map(VersionWithSource::as_str))
            .then_some(Cow::Borrowed(&package_record.version)),
            build: (package_record.build.as_str()
                != derived.build.as_ref().map_or("", |s| s.as_str()))
            .then_some(Cow::Borrowed(&package_record.build)),
            build_number: (package_record.build_number != derived_build_number)
                .then_some(package_record.build_number),
            subdir: (Some(package_record.subdir.as_str()) != derived.subdir.as_deref())
                .then_some(Cow::Borrowed(&package_record.subdir)),
            noarch: (package_record.noarch != derived_noarch)
                .then_some(Cow::Borrowed(&package_record.noarch)),
            channel: (value.channel != derived.channel).then_some(Cow::Borrowed(&value.channel)),
            file_name: (value.file_name.as_deref() != derived.file_name.as_deref())
                .then_some(Cow::Borrowed(&value.file_name)),
            purls: Cow::Borrowed(&value.package_record.purls),
            depends: Cow::Borrowed(&value.package_record.depends),
            constrains: Cow::Borrowed(&value.package_record.constrains),
            arch: (value.package_record.arch != arch).then_some(Cow::Owned(arch)),
            platform: (value.package_record.platform != platform).then_some(Cow::Owned(platform)),
            md5: value.package_record.md5,
            legacy_bz2_md5: value.package_record.legacy_bz2_md5,
            sha256: value.package_record.sha256,
            size: Cow::Borrowed(&value.package_record.size),
            legacy_bz2_size: Cow::Borrowed(&value.package_record.legacy_bz2_size),
            timestamp: value.package_record.timestamp,
            features: Cow::Borrowed(&value.package_record.features),
            track_features: Cow::Borrowed(&value.package_record.track_features),
            license: Cow::Borrowed(&value.package_record.license),
            license_family: Cow::Borrowed(&value.package_record.license_family),
<<<<<<< HEAD
            hash: value.input.as_ref().map(|r| r.hash),
            input: value.input.as_ref().map(|r| Cow::Borrowed(&r.globs)),
=======
            input: value.input.as_ref().map(|input| InputHash {
                hash: input.hash,
                globs: Cow::Borrowed(&input.globs),
            }),
>>>>>>> b43e4b73
        }
    }
}<|MERGE_RESOLUTION|>--- conflicted
+++ resolved
@@ -9,11 +9,7 @@
 use url::Url;
 
 use crate::{
-<<<<<<< HEAD
-    conda::InputHash,
-=======
     conda,
->>>>>>> b43e4b73
     utils::{derived_fields, derived_fields::LocationDerivedFields},
     CondaPackageData, ConversionError, UrlOrPath,
 };
@@ -67,9 +63,6 @@
     #[serde_as(as = "Option<SerializableHash::<rattler_digest::Md5>>")]
     pub md5: Option<Md5Hash>,
     #[serde(default, skip_serializing_if = "Option::is_none")]
-    #[serde_as(as = "Option<SerializableHash::<rattler_digest::Sha256>>")]
-    pub hash: Option<Sha256Hash>,
-    #[serde(default, skip_serializing_if = "Option::is_none")]
     #[serde_as(as = "Option<SerializableHash::<rattler_digest::Md5>>")]
     pub legacy_bz2_md5: Option<Md5Hash>,
 
@@ -113,9 +106,6 @@
     pub timestamp: Option<chrono::DateTime<chrono::Utc>>,
 
     #[serde(default, skip_serializing_if = "Option::is_none")]
-<<<<<<< HEAD
-    pub input: Option<Cow<'a, Vec<String>>>,
-=======
     pub input: Option<InputHash<'a>>,
 }
 
@@ -125,7 +115,6 @@
     #[serde_as(as = "SerializableHash::<rattler_digest::Sha256>")]
     pub hash: Sha256Hash,
     pub globs: Cow<'a, Vec<String>>,
->>>>>>> b43e4b73
 }
 
 impl<'a> TryFrom<CondaPackageDataModel<'a>> for CondaPackageData {
@@ -158,24 +147,11 @@
         );
         let (derived_arch, derived_platform) = derived_fields::derive_arch_and_platform(&subdir);
 
-        let input_hash = if value.hash.is_some() || value.input.is_some() {
-            Some(InputHash {
-                hash: value.hash.unwrap_or_default(),
-                globs: value.input.map_or_else(Vec::new, Cow::into_owned),
-            })
-        } else {
-            None
-        };
-
         Ok(Self {
-<<<<<<< HEAD
-            input: input_hash,
-=======
             input: value.input.map(|input| conda::InputHash {
                 hash: input.hash,
                 globs: input.globs.into_owned(),
             }),
->>>>>>> b43e4b73
             package_record: PackageRecord {
                 build,
                 build_number,
@@ -274,15 +250,10 @@
             track_features: Cow::Borrowed(&value.package_record.track_features),
             license: Cow::Borrowed(&value.package_record.license),
             license_family: Cow::Borrowed(&value.package_record.license_family),
-<<<<<<< HEAD
-            hash: value.input.as_ref().map(|r| r.hash),
-            input: value.input.as_ref().map(|r| Cow::Borrowed(&r.globs)),
-=======
             input: value.input.as_ref().map(|input| InputHash {
                 hash: input.hash,
                 globs: Cow::Borrowed(&input.globs),
             }),
->>>>>>> b43e4b73
         }
     }
 }