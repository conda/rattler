--- conflicted
+++ resolved
@@ -4,8 +4,8 @@
 };
 
 use rattler_conda_types::{
-    package::ArchiveIdentifier, utils::TimestampMs, BuildNumber, ChannelUrl, NoArchType,
-    PackageName, PackageRecord, PackageUrl, VersionWithSource,
+    package::ArchiveIdentifier, BuildNumber, ChannelUrl, NoArchType, PackageName, PackageRecord,
+    PackageUrl, VersionWithSource,
 };
 use rattler_digest::{serde::SerializableHash, Md5Hash, Sha256Hash};
 use serde::{Deserialize, Serialize};
@@ -138,68 +138,6 @@
 
     fn try_from(value: CondaPackageDataModel<'a>) -> Result<Self, Self::Error> {
         let derived = LocationDerivedFields::new(&value.location);
-<<<<<<< HEAD
-=======
-        let build = value
-            .build
-            .map(Cow::into_owned)
-            .or_else(|| derived.build.clone())
-            .unwrap_or_default();
-        let build_number = value
-            .build_number
-            .or_else(|| derived_fields::derive_build_number_from_build(&build))
-            .unwrap_or(0);
-        let subdir = value
-            .subdir
-            .map(Cow::into_owned)
-            .or_else(|| derived.subdir.clone())
-            .ok_or_else(|| ConversionError::Missing("subdir".to_string()))?;
-        let noarch = value.noarch.map_or_else(
-            || {
-                derived_fields::derive_noarch_type(
-                    derived.subdir.as_deref().unwrap_or(&subdir),
-                    derived.build.as_deref().unwrap_or(&build),
-                )
-            },
-            Cow::into_owned,
-        );
-        let (derived_arch, derived_platform) = derived_fields::derive_arch_and_platform(&subdir);
-
-        let package_record = PackageRecord {
-            build,
-            build_number,
-            constrains: value.constrains.into_owned(),
-            depends: value.depends.into_owned(),
-            experimental_extra_depends: value.experimental_extra_depends.into_owned(),
-            features: value.features.into_owned(),
-            legacy_bz2_md5: value.legacy_bz2_md5,
-            legacy_bz2_size: value.legacy_bz2_size.into_owned(),
-            license: value.license.into_owned(),
-            license_family: value.license_family.into_owned(),
-            md5: value.md5,
-            name: value
-                .name
-                .map(Cow::into_owned)
-                .or(derived.name)
-                .ok_or_else(|| ConversionError::Missing("name".to_string()))?,
-            noarch,
-            arch: derived_arch,
-            platform: derived_platform,
-            purls: value.purls.into_owned(),
-            sha256: value.sha256,
-            size: value.size.into_owned(),
-            subdir,
-            timestamp: value.timestamp.map(Into::into),
-            track_features: value.track_features.into_owned(),
-            version: value
-                .version
-                .map(Cow::into_owned)
-                .or(derived.version)
-                .ok_or_else(|| ConversionError::Missing("version".to_string()))?,
-            run_exports: None,
-            python_site_packages_path: value.python_site_packages_path.into_owned(),
-        };
->>>>>>> 5905ee20
 
         if value
             .location
@@ -257,7 +195,7 @@
                 sha256: value.sha256,
                 size: value.size.into_owned(),
                 subdir,
-                timestamp: value.timestamp,
+                timestamp: value.timestamp.map(Into::into),
                 track_features: value.track_features.into_owned(),
                 version: value
                     .version
@@ -371,7 +309,7 @@
                     sha256: package_record.sha256,
                     size: Cow::Borrowed(&package_record.size),
                     legacy_bz2_size: Cow::Borrowed(&package_record.legacy_bz2_size),
-                    timestamp: package_record.timestamp,
+                    timestamp: package_record.timestamp.map(Into::into),
                     features: Cow::Borrowed(&package_record.features),
                     track_features: Cow::Borrowed(&package_record.track_features),
                     license: Cow::Borrowed(&package_record.license),
@@ -387,7 +325,6 @@
             CondaPackageData::Source(source_data) => {
                 let derived = LocationDerivedFields::new(&source_data.location);
 
-<<<<<<< HEAD
                 Self {
                     location: source_data.location.clone(),
                     name: (Some(source_data.name.as_source())
@@ -431,50 +368,6 @@
                     sources: source_data.sources.clone(),
                 }
             }
-=======
-        Self {
-            location: value.location().clone(),
-            name: (Some(package_record.name.as_source())
-                != derived.name.as_ref().map(PackageName::as_source))
-            .then_some(Cow::Borrowed(&package_record.name)),
-            version: (Some(package_record.version.as_str())
-                != derived.version.as_ref().map(VersionWithSource::as_str))
-            .then_some(Cow::Borrowed(&package_record.version)),
-            build: (package_record.build.as_str()
-                != derived.build.as_ref().map_or("", |s| s.as_str()))
-            .then_some(Cow::Borrowed(&package_record.build)),
-            build_number: (package_record.build_number != derived_build_number)
-                .then_some(package_record.build_number),
-            subdir: (Some(package_record.subdir.as_str()) != derived.subdir.as_deref())
-                .then_some(Cow::Borrowed(&package_record.subdir)),
-            noarch: (package_record.noarch != derived_noarch)
-                .then_some(Cow::Borrowed(&package_record.noarch)),
-            channel: (channel != derived.channel.as_ref())
-                .then_some(Cow::Owned(normalized_channel)),
-            file_name: (file_name != derived.file_name.as_deref())
-                .then_some(Cow::Owned(file_name.map(ToString::to_string))),
-            purls: Cow::Borrowed(&package_record.purls),
-            depends: Cow::Borrowed(&package_record.depends),
-            constrains: Cow::Borrowed(&package_record.constrains),
-            experimental_extra_depends: Cow::Borrowed(&package_record.experimental_extra_depends),
-            md5: package_record.md5,
-            legacy_bz2_md5: package_record.legacy_bz2_md5,
-            sha256: package_record.sha256,
-            size: Cow::Borrowed(&package_record.size),
-            legacy_bz2_size: Cow::Borrowed(&package_record.legacy_bz2_size),
-            timestamp: package_record.timestamp.map(TimestampMs::into_datetime),
-            features: Cow::Borrowed(&package_record.features),
-            track_features: Cow::Borrowed(&package_record.track_features),
-            license: Cow::Borrowed(&package_record.license),
-            license_family: Cow::Borrowed(&package_record.license_family),
-            python_site_packages_path: Cow::Borrowed(&package_record.python_site_packages_path),
-            input: input.map(|input| InputHash {
-                hash: input.hash,
-                globs: Cow::Borrowed(&input.globs),
-            }),
-            package_build_source: package_build_source.cloned(),
-            sources,
->>>>>>> 5905ee20
         }
     }
 }
