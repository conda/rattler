--- conflicted
+++ resolved
@@ -4,12 +4,8 @@
     ChannelUrl, MatchSpec, Matches, NamelessMatchSpec, PackageRecord, RepoDataRecord,
 };
 use rattler_digest::Sha256Hash;
-<<<<<<< HEAD
-=======
 use std::collections::BTreeMap;
 use std::{borrow::Cow, cmp::Ordering, hash::Hash};
-use url::Url;
->>>>>>> 6e2cb4de
 
 /// A locked conda dependency can be either a binary package or a source
 /// package.
