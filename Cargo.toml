--- conflicted
+++ resolved
@@ -52,14 +52,9 @@
     "serde",
     "alloc",
 ] }
-<<<<<<< HEAD
-clap = { version = "4.5.23", features = ["derive"] }
+clap = { version = "4.5.29", features = ["derive"] }
 clap-verbosity-flag = "3.0.1"
-cmake = "0.1.52"
-=======
-clap = { version = "4.5.29", features = ["derive"] }
 cmake = "0.1.54"
->>>>>>> 70a23198
 console = { version = "0.15.10", features = ["windows-console-colors"] }
 criterion = "0.5"
 dashmap = "6.1.0"
@@ -74,6 +69,8 @@
 futures-util = "0.3.31"
 fxhash = "0.2.1"
 # lots of other crates are still stuck on older version which breaks `deserialize`
+
+parking_lot = "0.12.3"
 generic-array = "0.14.7"
 getrandom = { version = "0.3.1", default-features = false }
 glob = "0.3.2"
@@ -112,15 +109,9 @@
 netrc-rs = "0.1.2"
 nom = "7.1.3"
 num_cpus = "1.16.0"
-<<<<<<< HEAD
-once_cell = "1.20.2"
 opendal = { version = "0.51.1", features = ["services-s3", "services-fs"] }
-ouroboros = "0.18.4"
-=======
 once_cell = "1.20.3"
 ouroboros = "0.18.5"
->>>>>>> 70a23198
-parking_lot = "0.12.3"
 pathdiff = "0.2.3"
 pep440_rs = { version = "0.7.3" }
 pep508_rs = { version = "0.9.2" }
