[workspace]
members = ["crates/*", "tools/*"]
resolver = "2"

# See: https://docs.rs/insta/latest/insta/#optional-faster-runs
[profile.dev.package.insta]
opt-level = 3

[workspace.package]
categories = ["development-tools"]
homepage = "https://github.com/conda/rattler"
repository = "https://github.com/conda/rattler"
license = "BSD-3-Clause"
edition = "2021"
readme = "README.md"

[workspace.metadata.release]
allow-branch = ["main"]
consolidate-commits = true
tag-prefix = ""

[profile.bench]
lto = true

[workspace.dependencies]
anyhow = "1.0.98"
archspec = "0.1.3"
assert_matches = "1.5.0"
async-compression = { version = "0.4", features = [
  "gzip",
  "tokio",
  "bzip2",
  "zstd",
] }
async-fd-lock = "0.2.0"
fs4 = "0.13.1"
async-trait = "0.1.88"
axum = { version = "0.8.4", default-features = false, features = [
  "tokio",
  "http1",
] }
base64 = "0.22.1"
bindgen = "0.72.0"
blake2 = "0.10.6"
bytes = "1.10.1"
bzip2 = "0.6.0"
cache_control = "0.2.0"
cfg-if = "1.0"
chrono = { version = "0.4.41", default-features = false, features = [
  "std",
  "serde",
  "alloc",
] }
clap = { version = "4.5.38", features = ["derive"] }
clap-verbosity-flag = "3.0.3"
cmake = "0.1.54"
console = { version = "0.16.0", features = ["windows-console-colors"] }
criterion = "0.7"
dashmap = "6.1.0"
difference = "2.0.0"
digest = "0.10.7"
dirs = "6.0.0"
dunce = "1.0.5"
enum_dispatch = "0.3.13"
fs-err = { version = "3.1.0" }
fslock = "0.2.1"
futures = "0.3.31"
futures-util = "0.3.31"
fxhash = "0.2.1"
# lots of other crates are still stuck on older version which breaks `deserialize`
generic-array = "0.14.7"
getrandom = { version = "0.3.3", default-features = false }
glob = "0.3.2"
google-cloud-auth = { version = "0.22.0", default-features = false }
aws-config = { version = "=1.5.18", default-features = false, features = [
  "rt-tokio",
  "rustls",
  "sso",
  "credentials-process",
] }
aws-sdk-s3 = { version = "1.85.0", default-features = false, features = [
  "rt-tokio",
  "rustls",
  "sigv4a",
] }
hex = "0.4.3"
hex-literal = "1.0.0"
http = "1.3"
http-cache-semantics = "2.1.0"
humansize = "2.1.3"
humantime = "2.2.0"
indexmap = "2.10.0"
indicatif = "0.18.0"
insta = { version = "1.43.1" }
itertools = "0.14.0"
json-patch = "4.0.0"
keyring = "3.6.2"
lazy-regex = "3.4.1"
libc = { version = "0.2" }
libloading = "0.8.7"
libz-sys = { version = "1.1.22", default-features = false }
md-5 = "0.10.6"
memchr = "2.7.4"
memmap2 = "0.9.5"
miette = "7.6.0"
netrc-rs = "0.1.2"
nom = "8.0.0"
nom-language = "0.1.0"
num_cpus = "1.16.0"
opendal = { version = "0.54.0", default-features = false }
once_cell = "1.21.3"
parking_lot = "0.12.4"
pathdiff = "0.2.3"
pep440_rs = { version = "0.7.3" }
pep508_rs = { version = "0.9.2" }
percent-encoding = "2.3.1"
pin-project-lite = "0.2.16"
plist = "1"
proptest = "1.7.0"
purl = { version = "0.1.6", features = ["serde"] }
quote = "1.0.40"
rand = "0.9.1"
rayon = "1.10.0"
reflink-copy = "0.1.26"
regex = "1.11.1"
reqwest = { version = "0.12.15", default-features = false }
reqwest-middleware = "0.4.2"
reqwest-retry = "0.7.0"
<<<<<<< HEAD
resolvo = "0.10.0"
=======
resolvo = { version = "0.10.0" }
>>>>>>> acd5ccf2
# hold back at 0.4.0 until `reqwest-retry` is updated
retry-policies = { version = "0.4.0", default-features = false }
rmp-serde = { version = "1.3.0" }
rstest = { version = "0.25.0" }
rstest_reuse = "0.7.0"
simd-json = { version = "0.15.1", features = ["serde_impl"] }
self_cell = "1.2.0"
serde = { version = "1.0.219" }
serde_json = { version = "1.0.140" }
serde_repr = "0.1"
serde-value = "0.7.0"
serde_with = "3.12.0"
serde_yaml = "0.9.34"
serde-untagged = "0.1.7"
sha2 = "0.10.9"
shlex = "1.3.0"
similar-asserts = "1.7.0"
smallvec = { version = "1.15.0", features = [
  "serde",
  "const_new",
  "const_generics",
  "union",
] }
strum = { version = "0.27.1", features = ["derive"] }
superslice = "1.0.0"
syn = "2.0.101"
sysinfo = "0.36.0"
tar = "0.4.44"
tempdir = "0.3.7"
tempfile = "3.20.0"
temp-env = { version = "0.3.6", features = ["async_closure"] }
test-log = "0.2.17"
thiserror = "2.0"
tokio = { version = "1.45.1", default-features = false }
tokio-stream = "0.1.17"
tokio-util = "0.7.15"
toml = "0.9.2"
tower = { version = "0.5.2", default-features = false }
tower-http = { version = "0.6.4", default-features = false }
tracing = "0.1.41"
tracing-subscriber = { version = "0.3.19", default-features = false }
tracing-test = { version = "0.2.5" }
trybuild = { version = "1.0.105" }
typed-path = { version = "0.11.0" }
url = { version = "2.5.4" }
unicode-normalization = "0.1.24"
uuid = { version = "1.17.0", default-features = false }
walkdir = "2.5.0"
wasmtimer = "0.4.1"
which = "8.0.0"
windows-sys = { version = "0.60.2", default-features = false }
winver = { version = "1.0.0" }
zip = { version = ">=3.0.0,<4.1", default-features = false }
zstd = { version = "0.13.3", default-features = false }

# These are the all the crates defined in the workspace. We pin all of them together because they are always updated in tendem.
file_url = { path = "crates/file_url", version = "=0.2.6", default-features = false }
path_resolver = { path = "crates/path_resolver", version = "=0.1.2", default-features = false }
rattler = { path = "crates/rattler", version = "=0.34.11", default-features = false }
rattler_cache = { path = "crates/rattler_cache", version = "=0.3.29", default-features = false }
rattler_conda_types = { path = "crates/rattler_conda_types", version = "=0.37.0", default-features = false }
rattler_config = { path = "crates/rattler_config", version = "=0.2.5", default-features = false }
rattler_digest = { path = "crates/rattler_digest", version = "=1.1.5", default-features = false }
rattler_index = { path = "crates/rattler_index", version = "=0.24.7", default-features = false }
rattler_libsolv_c = { path = "crates/rattler_libsolv_c", version = "=1.2.3", default-features = false }
rattler_lock = { path = "crates/rattler_lock", version = "=0.23.13", default-features = false }
rattler_macros = { path = "crates/rattler_macros", version = "=1.0.11", default-features = false }
rattler_menuinst = { path = "crates/rattler_menuinst", version = "=0.2.20", default-features = false }
rattler_networking = { path = "crates/rattler_networking", version = "=0.25.8", default-features = false }
rattler_pty = { path = "crates/rattler_pty", version = "=0.2.6", default-features = false }
rattler_redaction = { path = "crates/rattler_redaction", version = "=0.1.12", default-features = false }
rattler_package_streaming = { path = "crates/rattler_package_streaming", version = "=0.22.48", default-features = false }
rattler_repodata_gateway = { path = "crates/rattler_repodata_gateway", version = "=0.23.10", default-features = false }
rattler_sandbox = { path = "crates/rattler_sandbox", version = "=0.1.10", default-features = false }
rattler_shell = { path = "crates/rattler_shell", version = "=0.24.7", default-features = false }
rattler_solve = { path = "crates/rattler_solve", version = "=2.1.8", default-features = false }
rattler_virtual_packages = { path = "crates/rattler_virtual_packages", version = "=2.1.1", default-features = false }

# This is also a rattler crate, but we only pin it to minor version
simple_spawn_blocking = { path = "crates/simple_spawn_blocking", version = "1.1", default-features = false }<|MERGE_RESOLUTION|>--- conflicted
+++ resolved
@@ -126,11 +126,7 @@
 reqwest = { version = "0.12.15", default-features = false }
 reqwest-middleware = "0.4.2"
 reqwest-retry = "0.7.0"
-<<<<<<< HEAD
-resolvo = "0.10.0"
-=======
 resolvo = { version = "0.10.0" }
->>>>>>> acd5ccf2
 # hold back at 0.4.0 until `reqwest-retry` is updated
 retry-policies = { version = "0.4.0", default-features = false }
 rmp-serde = { version = "1.3.0" }
