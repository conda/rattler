--- conflicted
+++ resolved
@@ -63,7 +63,7 @@
 dunce = "1.0.5"
 enum_dispatch = "0.3.13"
 file_url = { path = "crates/file_url", version = "=0.2.6", default-features = false }
-fs-err = { version = "3.2.0" }
+fs-err = { version = "3.1.0" }
 fs4 = "0.13.1"
 fslock = "0.2.1"
 futures = "0.3.31"
@@ -110,27 +110,27 @@
 purl = { version = "0.1.6", default-features = false, features = ["serde"] }
 quote = "1.0.40"
 rand = "0.9.1"
-rattler = { path = "crates/rattler", version = "=0.39.2", default-features = false }
-rattler_cache = { path = "crates/rattler_cache", version = "=0.6.1", default-features = false }
-rattler_conda_types = { path = "crates/rattler_conda_types", version = "=0.41.2", default-features = false }
-rattler_config = { path = "crates/rattler_config", version = "=0.2.18", default-features = false }
+rattler = { path = "crates/rattler", version = "=0.39.3", default-features = false }
+rattler_cache = { path = "crates/rattler_cache", version = "=0.6.2", default-features = false }
+rattler_conda_types = { path = "crates/rattler_conda_types", version = "=0.42.0", default-features = false }
+rattler_config = { path = "crates/rattler_config", version = "=0.2.19", default-features = false }
 rattler_digest = { path = "crates/rattler_digest", version = "=1.2.0", default-features = false }
-rattler_index = { path = "crates/rattler_index", version = "=0.27.3", default-features = false }
+rattler_index = { path = "crates/rattler_index", version = "=0.27.4", default-features = false }
 rattler_libsolv_c = { path = "crates/rattler_libsolv_c", version = "=1.2.3", default-features = false }
-rattler_lock = { path = "crates/rattler_lock", version = "=0.26.4", default-features = false }
+rattler_lock = { path = "crates/rattler_lock", version = "=0.26.5", default-features = false }
 rattler_macros = { path = "crates/rattler_macros", version = "=1.0.11", default-features = false }
-rattler_menuinst = { path = "crates/rattler_menuinst", version = "=0.2.37", default-features = false }
-rattler_networking = { path = "crates/rattler_networking", version = "=0.25.24", default-features = false }
-rattler_package_streaming = { path = "crates/rattler_package_streaming", version = "=0.23.16", default-features = false }
+rattler_menuinst = { path = "crates/rattler_menuinst", version = "=0.2.38", default-features = false }
+rattler_networking = { path = "crates/rattler_networking", version = "=0.25.25", default-features = false }
+rattler_package_streaming = { path = "crates/rattler_package_streaming", version = "=0.23.17", default-features = false }
 rattler_pty = { path = "crates/rattler_pty", version = "=0.2.7", default-features = false }
 rattler_redaction = { path = "crates/rattler_redaction", version = "=0.1.12", default-features = false }
-rattler_repodata_gateway = { path = "crates/rattler_repodata_gateway", version = "=0.25.2", default-features = false }
-rattler_s3 = { path = "crates/rattler_s3", version = "=0.1.13", default-features = false }
+rattler_repodata_gateway = { path = "crates/rattler_repodata_gateway", version = "=0.25.3", default-features = false }
+rattler_s3 = { path = "crates/rattler_s3", version = "=0.1.14", default-features = false }
 rattler_sandbox = { path = "crates/rattler_sandbox", version = "=0.2.7", default-features = false }
-rattler_shell = { path = "crates/rattler_shell", version = "=0.25.10", default-features = false }
-rattler_solve = { path = "crates/rattler_solve", version = "=3.1.2", default-features = false }
-rattler_upload = { path = "crates/rattler_upload", version = "=0.4.2", default-features = false }
-rattler_virtual_packages = { path = "crates/rattler_virtual_packages", version = "=2.2.8", default-features = false }
+rattler_shell = { path = "crates/rattler_shell", version = "=0.25.11", default-features = false }
+rattler_solve = { path = "crates/rattler_solve", version = "=4.0.0", default-features = false }
+rattler_upload = { path = "crates/rattler_upload", version = "=0.4.3", default-features = false }
+rattler_virtual_packages = { path = "crates/rattler_virtual_packages", version = "=2.3.0", default-features = false }
 rayon = "1.10.0"
 reflink-copy = "0.1.26"
 regex = "1.11.1"
@@ -200,38 +200,10 @@
 zip = { version = "6.0.0", default-features = false }
 zstd = { version = "0.13.3", default-features = false }
 
-<<<<<<< HEAD
 [workspace.metadata.release]
 allow-branch = ["main"]
 consolidate-commits = true
 tag-prefix = ""
-=======
-# These are the all the crates defined in the workspace. We pin all of them together because they are always updated in tendem.
-coalesced_map = { path = "crates/coalesced_map", version = "=0.1.2", default-features = false }
-file_url = { path = "crates/file_url", version = "=0.2.6", default-features = false }
-path_resolver = { path = "crates/path_resolver", version = "=0.2.2", default-features = false }
-rattler = { path = "crates/rattler", version = "=0.39.3", default-features = false }
-rattler_cache = { path = "crates/rattler_cache", version = "=0.6.2", default-features = false }
-rattler_conda_types = { path = "crates/rattler_conda_types", version = "=0.42.0", default-features = false }
-rattler_config = { path = "crates/rattler_config", version = "=0.2.19", default-features = false }
-rattler_digest = { path = "crates/rattler_digest", version = "=1.2.0", default-features = false }
-rattler_index = { path = "crates/rattler_index", version = "=0.27.4", default-features = false }
-rattler_libsolv_c = { path = "crates/rattler_libsolv_c", version = "=1.2.3", default-features = false }
-rattler_lock = { path = "crates/rattler_lock", version = "=0.26.5", default-features = false }
-rattler_macros = { path = "crates/rattler_macros", version = "=1.0.11", default-features = false }
-rattler_menuinst = { path = "crates/rattler_menuinst", version = "=0.2.38", default-features = false }
-rattler_networking = { path = "crates/rattler_networking", version = "=0.25.25", default-features = false }
-rattler_package_streaming = { path = "crates/rattler_package_streaming", version = "=0.23.17", default-features = false }
-rattler_pty = { path = "crates/rattler_pty", version = "=0.2.7", default-features = false }
-rattler_redaction = { path = "crates/rattler_redaction", version = "=0.1.12", default-features = false }
-rattler_repodata_gateway = { path = "crates/rattler_repodata_gateway", version = "=0.25.3", default-features = false }
-rattler_s3 = { path = "crates/rattler_s3", version = "=0.1.14", default-features = false }
-rattler_sandbox = { path = "crates/rattler_sandbox", version = "=0.2.7", default-features = false }
-rattler_shell = { path = "crates/rattler_shell", version = "=0.25.11", default-features = false }
-rattler_solve = { path = "crates/rattler_solve", version = "=4.0.0", default-features = false }
-rattler_upload = { path = "crates/rattler_upload", version = "=0.4.3", default-features = false }
-rattler_virtual_packages = { path = "crates/rattler_virtual_packages", version = "=2.3.0", default-features = false }
->>>>>>> 59d57d23
 
 [profile.bench]
 lto = true
