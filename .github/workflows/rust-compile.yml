on:
  push:
    branches: [main]
  pull_request:
    paths:
      # When we change pyproject.toml, we want to ensure that the maturin builds still work
      - test-data/**
      - crates/**
      - Cargo.*

      # And when we change this workflow itself...
      - .github/workflows/rust-compile.yml

name: Rust

concurrency:
  group: ${{ github.workflow }}-${{ github.ref }}
  cancel-in-progress: true

env:
  RUST_LOG: info
  RUST_BACKTRACE: 1
  RUSTFLAGS: "-D warnings"
  CARGO_TERM_COLOR: always
  DEFAULT_FEATURES: indicatif,tokio,serde,wasm,reqwest,sparse,gateway,resolvo,libsolv_c,s3

jobs:
  check-rustdoc-links:
    name: Check intra-doc links
    runs-on: ubuntu-latest
    steps:
      - uses: actions/checkout@v4
        with:
          submodules: recursive
      - uses: actions-rust-lang/setup-rust-toolchain@v1
      - run: |
          RUSTDOCFLAGS="-Dwarnings -Wunreachable-pub" cargo doc --no-deps --all --all-features

  format_and_lint:
    name: Format and Lint
    runs-on: ubuntu-latest
    steps:
      - uses: actions/checkout@v4
        with:
          submodules: recursive
      - uses: actions-rust-lang/setup-rust-toolchain@v1
        with:
          components: clippy, rustfmt
      - name: Run rustfmt
        uses: actions-rust-lang/rustfmt@v1
      - name: Run clippy
        run: cargo clippy --all-targets

  build:
    name: ${{ matrix.name }}
    runs-on: ${{ matrix.os }}
    needs: [format_and_lint]
    strategy:
      fail-fast: false
      matrix:
        include:
          - { name: "Linux-x86_64",      target: x86_64-unknown-linux-musl,        os: ubuntu-22.04 }
          - { name: "Linux-aarch64",     target: aarch64-unknown-linux-musl,       os: ubuntu-latest, skip-tests: true }
          - { name: "Linux-arm",         target: arm-unknown-linux-musleabi,       os: ubuntu-latest, use-cross: true, skip-tests: true }
          # - { name: "Linux-mips",        target: mips-unknown-linux-musl,          os: ubuntu-latest, use-cross: true, skip-tests: true }
          # - { name: "Linux-mipsel",      target: mipsel-unknown-linux-musl,        os: ubuntu-latest, use-cross: true, skip-tests: true }
          # - { name: "Linux-mips64",      target: mips64-unknown-linux-muslabi64,   os: ubuntu-latest, use-cross: true, skip-tests: true }
          # - { name: "Linux-mips64el",    target: mips64el-unknown-linux-muslabi64, os: ubuntu-latest, use-cross: true, skip-tests: true }

          # - { name: "Linux-powerpc",     target: powerpc-unknown-linux-gnu,        os: ubuntu-latest, use-cross: true, skip-tests: true }
          - { name: "Linux-powerpc64",   target: powerpc64-unknown-linux-gnu,      os: ubuntu-latest, use-cross: true, skip-tests: true }
          - { name: "Linux-powerpc64le", target: powerpc64le-unknown-linux-gnu,    os: ubuntu-latest, use-cross: true, skip-tests: true }

          - { name: "Linux-s390x",       target: s390x-unknown-linux-gnu,          os: ubuntu-latest, use-cross: true, skip-tests: true }

          - { name: "macOS-x86_64",      target: x86_64-apple-darwin,              os: macOS-latest }
          - { name: "macOS-aarch64",     target: aarch64-apple-darwin,             os: macOS-latest }

          - { name: "Windows-x86_64",    target: x86_64-pc-windows-msvc,           os: windows-latest }
          - { name: "Windows-aarch64",   target: aarch64-pc-windows-msvc,          os: windows-latest,                  skip-tests: true }
    steps:
      - name: Checkout source code
        uses: actions/checkout@v4
        with:
          submodules: recursive

      - name: Install Rust toolchain
        uses: actions-rust-lang/setup-rust-toolchain@v1
        with:
          target: ${{ matrix.target }}
          components: rustfmt
          cache: false

      - uses: taiki-e/setup-cross-toolchain-action@v1
        if: matrix.target != 'x86_64-unknown-linux-musl'
        with:
          target: ${{ matrix.target }}

      - if: matrix.target == 'x86_64-unknown-linux-musl'
        run: |
          sudo apt install musl-tools gcc g++
          sudo ln -s /usr/bin/musl-gcc /usr/bin/musl-g++

      - uses: Swatinem/rust-cache@v2

      - name: Show version information (Rust, cargo, GCC)
        shell: bash
        run: |
          gcc --version || true
          rustup -V
          rustup toolchain list
          cargo -V
          rustc -V

      - name: Use rustls on musl targets.
        id: build-options
        if: contains(matrix.target, '-musl') || startsWith(matrix.target, 'powerpc') || startsWith(matrix.target, 's390x')
        run: |
          echo "CARGO_BUILD_OPTIONS=${CARGO_BUILD_OPTIONS} --no-default-features --features rustls-tls" >> $GITHUB_OUTPUT

      - name: Build
        run: >
          cargo build
          --all-targets
          --features ${{ env.DEFAULT_FEATURES }}
          --target ${{ matrix.target }}
          ${{ steps.build-options.outputs.CARGO_BUILD_OPTIONS }}

      - name: Disable testing the tools crate if cross compiling
        id: test-options
        if: ${{ !matrix.skip-tests }}
        run: |
          echo "CARGO_TEST_OPTIONS=${CARGO_TEST_OPTIONS} --exclude tools" >> $GITHUB_OUTPUT

      - name: Install cargo nextest
        if: ${{ !matrix.skip-tests }}
        uses: taiki-e/install-action@v2
        with:
          tool: cargo-nextest

      - name: Set up pixi
        if: ${{ !matrix.skip-tests }}
        uses: prefix-dev/setup-pixi@v0.8.1
        with:
          run-install: false
          # on windows, the minio server doesn't get shutdown properly so there is still a lock on this file
          post-cleanup: false

      - name: Install minio for integration tests
        if: ${{ !matrix.skip-tests }}
        run: |
          pixi global install minio-client
          pixi global install minio-server

      - name: Run tests
        if: ${{ !matrix.skip-tests }}
        env:
          GOOGLE_CLOUD_TEST_KEY_JSON: ${{ secrets.GOOGLE_CLOUD_TEST_KEY_JSON }}
<<<<<<< HEAD
          RATTLER_TEST_R2_ACCESS_KEY_ID: ${{ secrets.RATTLER_TEST_R2_ACCESS_KEY_ID }}
          RATTLER_TEST_R2_SECRET_ACCESS_KEY: ${{ secrets.RATTLER_TEST_R2_SECRET_ACCESS_KEY }}
        run: |
          minio server --help
          mkdir -p ${{ runner.temp }}/minio-data
          minio server --address 127.0.0.1:9000 ${{ runner.temp }}/minio-data &
          sleep 5
          curl -I http://localhost:9000/minio/health/live
          cargo nextest run --workspace --features ${{ env.DEFAULT_FEATURES }} --target ${{ matrix.target }} ${{ steps.build-options.outputs.CARGO_BUILD_OPTIONS }} ${{ steps.test-options.outputs.CARGO_TEST_OPTIONS }}
=======
        run: >
          cargo nextest run
          --workspace 
          --features ${{ env.DEFAULT_FEATURES }},experimental_extras
          --target ${{ matrix.target }}
          ${{ steps.build-options.outputs.CARGO_BUILD_OPTIONS}} 
          ${{ steps.test-options.outputs.CARGO_TEST_OPTIONS}} 
>>>>>>> 803543b2

      - name: Run doctests
        if: ${{ !matrix.skip-tests }}
        run: >
          cargo test --doc<|MERGE_RESOLUTION|>--- conflicted
+++ resolved
@@ -156,7 +156,6 @@
         if: ${{ !matrix.skip-tests }}
         env:
           GOOGLE_CLOUD_TEST_KEY_JSON: ${{ secrets.GOOGLE_CLOUD_TEST_KEY_JSON }}
-<<<<<<< HEAD
           RATTLER_TEST_R2_ACCESS_KEY_ID: ${{ secrets.RATTLER_TEST_R2_ACCESS_KEY_ID }}
           RATTLER_TEST_R2_SECRET_ACCESS_KEY: ${{ secrets.RATTLER_TEST_R2_SECRET_ACCESS_KEY }}
         run: |
@@ -165,16 +164,7 @@
           minio server --address 127.0.0.1:9000 ${{ runner.temp }}/minio-data &
           sleep 5
           curl -I http://localhost:9000/minio/health/live
-          cargo nextest run --workspace --features ${{ env.DEFAULT_FEATURES }} --target ${{ matrix.target }} ${{ steps.build-options.outputs.CARGO_BUILD_OPTIONS }} ${{ steps.test-options.outputs.CARGO_TEST_OPTIONS }}
-=======
-        run: >
-          cargo nextest run
-          --workspace 
-          --features ${{ env.DEFAULT_FEATURES }},experimental_extras
-          --target ${{ matrix.target }}
-          ${{ steps.build-options.outputs.CARGO_BUILD_OPTIONS}} 
-          ${{ steps.test-options.outputs.CARGO_TEST_OPTIONS}} 
->>>>>>> 803543b2
+          cargo nextest run --workspace --features ${{ env.DEFAULT_FEATURES }},experimental_extras --target ${{ matrix.target }} ${{ steps.build-options.outputs.CARGO_BUILD_OPTIONS}} ${{ steps.test-options.outputs.CARGO_TEST_OPTIONS}} 
 
       - name: Run doctests
         if: ${{ !matrix.skip-tests }}
